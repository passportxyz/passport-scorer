import React from "react"
import { Heading, Tabs, TabList, TabPanels, Tab, TabPanel, Link, SimpleGrid } from '@chakra-ui/react'

const TabLayout = ({ hasStamps, stamps, score }) => {
    return (
        <Tabs>
            <TabList>
                <Tab>Home</Tab>
                <Tab>About onchain Stamps</Tab>
                <Tab>Are your Stamps onchain?</Tab>
                <Tab>Browse your Stamps</Tab>
                <Tab>See your score</Tab>
            </TabList>
            <TabPanels>
                <TabPanel>
                    <Welcome />
                </TabPanel>
                <TabPanel>
                    <AboutOnChainStamps />
                </TabPanel>
                <TabPanel>
                    <CheckStamps hasStamps={hasStamps} />
                </TabPanel>
                <TabPanel>
                    <ShowStamps stamps={stamps} />
                </TabPanel>
                <TabPanel>
                    <ShowScore score={score} />
                </TabPanel>
            </TabPanels>
        </Tabs>
    )
}

const Welcome = () => {
    return (
        <>
            <br />
            <br />
            <p>This app demonstrates how to use Gitcoin Passport's onchain stamps.</p>
            <br />
            <p>In the <b>About onchain Stamps</b> tab you will find resources to help you understand onchain Stamps.</p>
            <br />
            <p>You can also connect your wallet to check whether you have onchain Stamps</p>
            <br />
            <li>Connect your wallet by clicking "Connect"</li>
            <li>Allow the app to query your Passport by clicking "Query Passport"</li>
            <li>Navigate to the <b>Are your Stamps onchain?</b> tab to see whether you have onchain Stamps</li>
            <li>Navigate to the <b>Browse your Stamps</b> tab to see which Stamps you own onchain!</li>
            <br />
            <p>This is just an example app to demonstrate how onchain stamps can be built into your own project.</p>

        </>
    )
}

const AboutOnChainStamps = () => {
    return (
        <>
            <br />
            <br />
            <p><b>Onchain Stamps are available to smart contracts!</b></p>
            <br />
            <p>Onchain Stamps are created using web3 primitives, meaning you are never reliant upon Gitoin's servers for access to your data. Your apps are only available to smart contract applications when they are onchain.</p>
            <br />
            <p>You can migrate your Stamps onchain any time using the Passport app.</p>
            <br />
            <p>This app is a demonstration of how onchain Stamps can be queried and used to gate content by app developers.</p>
            <p>In the background, this app is loading the relevant contracts, querying your address to check for Stamps, retrieving and decoding them.</p>
            <br />
            <p>If you have Stamps, then you will see a message of congratulations in the next tab. You will also be able to see your Stamps in the final tab.</p>
            <br />
            <p>However, if you do not have onchain Stamps, instead of the congratulatory message you will be instructed how to migrate onchain using the Passport app.</p>
        </>
    )
}

const ShowStamps = ({ stamps }) => {
    if (stamps.length > 0) {
        return (
            <>
                <br />
                <Heading as='h3' size='xl' noOfLines={2}>You have the following Stamps onchain</Heading>
                <br />
                <SimpleGrid minChildWidth='120px' spacing='40px' border='black'>
                    <>
                        {stamps.map(s => <p key={s.id}> &#9989; {s.stamp}</p>)}
                    </>
                </SimpleGrid >
            </>
        )
    } else {
        return (
            <>
                <br />
                <Heading as='h3' size='xl' noOfLines={2}>😭😭😭 You don't have any Stamps yet!</Heading>
                <br />
                <p>Maybe you haven't connected your wallet, or maybe you haven't migrated your Stamps onchain yet?</p>
                <br />
                <SimpleGrid minChildWidth='120px' spacing='40px' border='black'>
                    <>
                        {stamps.map(s => <p key={s.id}> &#9989; {s.stamp}</p>)}
                    </>
                </SimpleGrid >
            </>
        )
    }
}

const ShowScore = ({ score }) => {
    if (score > 0) {
        return (
            <>
                <br />
                <Heading as='h3' size='xl' noOfLines={2}>🎉🎉🎉 Your onchain Passport score is: {score}</Heading>
                <br />
                <p>You can improve your score by verifying more Stamps in the Passport app and migrating them onchain.</p>
            </>
        )
    } else {
        return (
            <>
                <br />
                <Heading as='h3' size='xl' noOfLines={2}>You do not yet have a score.</Heading>
                <br />
                <p>Perhaps you haven't connected your wallet, or maybe you don't have any onchain Stamps yet. You can create a Passport, add Stamps and migrate them onchain using the Passport app and migrating them onchain.</p>
            </>
        )
    }
}


const CheckStamps = ({ hasStamps }) => {
    if (hasStamps) {
        return (
            <ContentAboveThreshold />
        )
    }
    else {
        return (
            <ContentBelowThreshold />

        )
    }
}

const ContentAboveThreshold = () => {
    return (
        <>
            <br />
            <br />
            <Heading as='h3' size='xl' noOfLines={2}>🎉🎉🎉 You have onchain stamps!</Heading>
            <br />
            <p>Congratulations! We found Stamps associated with your address on the BaseGoerli network!</p>
            <br />
            <p>This means you have successfully migrated your Stamps onchain - they can be used in smart contract applications on this network!</p>
        </>
    )
}

const ContentBelowThreshold = () => {
    return (
        <>
            <br />
            <Heading as='h3' size='xl' noOfLines={2}>😭😭😭 You do not have onchain stamps!</Heading>
            <br />
            <p>Did you remember to connect and click "Query Passport?"</p>
            <br />
            <p>You can go to the <Link href="https://passport.gitcoin.co" color='teal.500' isExternal>Passport App </Link> and add more stamps to your Passport.</p>
            <p>These Stamps can then be migrated onchain with a single click!</p>
            <br />
            <p>In the meantime you can read our <Link href="https://docs.gitcoin.co" color='teal.500' isExternal> awesome documentation </Link> to learn more about Gitcoin passport</p>
<<<<<<< HEAD
=======
            <br />
            <p> You can also check your attestations using the <Link href="https://base-goerli.easscan.org" color='teal.500' isExternal>Ethereum Attestation Service explorer </Link></p>
            <p> There, you can search for your address and see your Attestations in the browser.</p>
>>>>>>> 39726504
        </>
    )
}

export { TabLayout };<|MERGE_RESOLUTION|>--- conflicted
+++ resolved
@@ -170,12 +170,9 @@
             <p>These Stamps can then be migrated onchain with a single click!</p>
             <br />
             <p>In the meantime you can read our <Link href="https://docs.gitcoin.co" color='teal.500' isExternal> awesome documentation </Link> to learn more about Gitcoin passport</p>
-<<<<<<< HEAD
-=======
             <br />
             <p> You can also check your attestations using the <Link href="https://base-goerli.easscan.org" color='teal.500' isExternal>Ethereum Attestation Service explorer </Link></p>
             <p> There, you can search for your address and see your Attestations in the browser.</p>
->>>>>>> 39726504
         </>
     )
 }
