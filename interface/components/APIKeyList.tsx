// --- React components/methods
import React, { useContext, useEffect, useState } from "react";

// --- Components
import { Input } from "@chakra-ui/react";
import ModalTemplate from "./ModalTemplate";
import { SettingsIcon, DeleteIcon, Icon } from "@chakra-ui/icons";
import { MdFileCopy } from "react-icons/md";

// --- Utils
import {
  ApiKeys,
  createApiKey,
  getApiKeys,
  deleteApiKey,
} from "../utils/account-requests";
import NoValues from "./NoValues";
<<<<<<< HEAD
import { ApiKeyModal } from "./ApiKeyModal";
import { CheckIcon, ClipboardDocumentIcon, EllipsisVerticalIcon } from "@heroicons/react/24/solid";

export type ApiKeyDisplay = ApiKeys & {
  api_key?: string;
  copied?: boolean;
};

const APIKeyList = () => {
  const [error, setError] = useState<undefined | string>();
  const [apiKeys, setApiKeys] = useState<ApiKeyDisplay[]>([]);
  const [createApiKeyModal, setCreateApiKeyModal] = useState(false);
=======
import { UserContext } from "../context/userContext";

const APIKeyList = () => {
  const [error, setError] = useState<undefined | string>();
  const [apiKeys, setApiKeys] = useState<ApiKeys[]>([]);
  const [modalOpen, setModalOpen] = useState(false);
  const [apiKeyModalOpen, setApiKeyModalOpen] = useState(false);
  const [newApiKey, setNewApiKey] = useState();
  const [keyName, setKeyName] = useState("");
  const { logout } = useContext(UserContext);
>>>>>>> b7083483

  useEffect(() => {
    let keysFetched = false;
    const fetchApiKeys = async () => {
      if (keysFetched === false) {
        try {
          const apiKeys = await getApiKeys();
          keysFetched = true;
          setApiKeys(apiKeys);
<<<<<<< HEAD
        } catch (error) {
=======
        } catch (error: any) {
>>>>>>> b7083483
          setError("There was an error fetching your API keys.");
          if (error.response.status === 401) {
            logout();
          }
        }
      }
    };
    fetchApiKeys();
  }, []);

<<<<<<< HEAD
=======
  const handleCreateApiKey = async () => {
    try {
      const apiKey = await createApiKey(keyName);
      setNewApiKey(apiKey.api_key);
      setKeyName("");
      setApiKeys(await getApiKeys());
      setModalOpen(false);
      setApiKeyModalOpen(true);
    } catch (error: any) {
      setError("There was an error creating your API key.");
      if (error.response.status === 401) {
        logout();
      }
    }
  };

>>>>>>> b7083483
  const handleDeleteApiKey = async (apiKeyId: ApiKeys["id"]) => {
    try {
      await deleteApiKey(apiKeyId);
      setApiKeys(await getApiKeys());
    } catch (error: any) {
      if (error.response.status === 401) {
        logout();
      }
    }
  };

  if (error) {
    return <div>{error}</div>;
  }

  return (
    <>
      {apiKeys.length === 0 ? (
        <div className="h-full">
          <div className="mx-auto text-center text-purple-softpurple">
            The API’s keys are unique to your wallet address and can be used to
            access created Scorers.
          </div>
          <NoValues
            title="Create a key"
            description="Communicate between applications by connecting a key to request service from the community or organization."
            addActionText="API Key"
            addRequest={() => setCreateApiKeyModal(true)}
            icon={<SettingsIcon />}
          />
        </div>
      ) : (
        <>
          <p className="py-3">Use these API keys to programmatically access a Scorer.</p>
          <div className="flex w-full flex-col">
            {apiKeys.map((key, i) => (
              <div
                key={`${key.id}-${i}`}
                className="flex w-full items-center justify-between border-x border-t border-gray-lightgray bg-white p-4 first-of-type:rounded-t-md last-of-type:rounded-b-md last-of-type:border-b hover:bg-gray-50"
              >
                <div className="justify-self-center text-purple-darkpurple md:justify-self-start">
                  <p>{key.name}</p>
                </div>

                <div className="flex">
                  {key.api_key && (
                    <div className="flex mt-1.5 pr-5">
                      {key.copied ? (
                        <p className="text-purple-gitcoinpurple flex text-xs">Copied! <CheckIcon height={14} color={"6f3ff5"} /></p>
                      ) : (
                        <>
                          <p className="flex text-purple-darkpurple text-xs pr-3">
                            {key.api_key}
                          </p>
                          <button
                            className="mb-1"
                            onClick={async () => {
                              await navigator.clipboard.writeText(key.api_key!);
                              const updatedKeys = apiKeys.map((k) => k.api_key === key.api_key ? { ...k, copied: true } : k);
                              setApiKeys(updatedKeys);
                            }}
                          >
                            <ClipboardDocumentIcon height={14} color={"#0E0333"} />
                          </button>
                        </>
                      )}
                    </div>
                  )}
                  <button
                    onClick={async () => await handleDeleteApiKey(key.id)}
                  >
                    <EllipsisVerticalIcon height={25} color={"#0E0333"} />
                  </button>
                </div>
              </div>
            ))}
          </div>
          <div className="flex items-center py-4">
            <button
              data-testid="open-api-key-modal"
              className="rounded bg-gray-lightgray py-2 px-4 text-purple-darkpurple"
              onClick={() => setCreateApiKeyModal(true)}
            >
              <span className="mr-2 text-lg">+</span>API Key
            </button>
            <p className="pl-4 text-xs text-purple-softpurple">
              The key limit is five.
            </p>
          </div>
<<<<<<< HEAD
          {createApiKeyModal}
          {error && <div>{error}</div>}
        </>
      )}
      <ApiKeyModal
        isOpen={createApiKeyModal}
        onClose={() => setCreateApiKeyModal(false)}
        onApiKeyCreated={(apiKey: ApiKeyDisplay) =>
          setApiKeys([...apiKeys, apiKey])
        }
      />
=======
        </div>
      </ModalTemplate>
      <ModalTemplate
        isOpen={apiKeyModalOpen}
        onClose={() => setApiKeyModalOpen(false)}
        title="Copy your API Key"
      >
        <div className="flex flex-col">
          <label className="text-gray-softgray font-librefranklin text-xs">
            API Key
          </label>
          <Input
            className="mb-6"
            data-testid="key-name-input-read"
            value={newApiKey}
            readOnly={true}
          />
        </div>
      </ModalTemplate>
>>>>>>> b7083483
    </>
  );
};
export default APIKeyList;<|MERGE_RESOLUTION|>--- conflicted
+++ resolved
@@ -10,12 +10,11 @@
 // --- Utils
 import {
   ApiKeys,
-  createApiKey,
   getApiKeys,
   deleteApiKey,
 } from "../utils/account-requests";
 import NoValues from "./NoValues";
-<<<<<<< HEAD
+import { UserContext } from "../context/userContext";
 import { ApiKeyModal } from "./ApiKeyModal";
 import { CheckIcon, ClipboardDocumentIcon, EllipsisVerticalIcon } from "@heroicons/react/24/solid";
 
@@ -28,18 +27,7 @@
   const [error, setError] = useState<undefined | string>();
   const [apiKeys, setApiKeys] = useState<ApiKeyDisplay[]>([]);
   const [createApiKeyModal, setCreateApiKeyModal] = useState(false);
-=======
-import { UserContext } from "../context/userContext";
-
-const APIKeyList = () => {
-  const [error, setError] = useState<undefined | string>();
-  const [apiKeys, setApiKeys] = useState<ApiKeys[]>([]);
-  const [modalOpen, setModalOpen] = useState(false);
-  const [apiKeyModalOpen, setApiKeyModalOpen] = useState(false);
-  const [newApiKey, setNewApiKey] = useState();
-  const [keyName, setKeyName] = useState("");
   const { logout } = useContext(UserContext);
->>>>>>> b7083483
 
   useEffect(() => {
     let keysFetched = false;
@@ -49,11 +37,7 @@
           const apiKeys = await getApiKeys();
           keysFetched = true;
           setApiKeys(apiKeys);
-<<<<<<< HEAD
-        } catch (error) {
-=======
         } catch (error: any) {
->>>>>>> b7083483
           setError("There was an error fetching your API keys.");
           if (error.response.status === 401) {
             logout();
@@ -64,25 +48,6 @@
     fetchApiKeys();
   }, []);
 
-<<<<<<< HEAD
-=======
-  const handleCreateApiKey = async () => {
-    try {
-      const apiKey = await createApiKey(keyName);
-      setNewApiKey(apiKey.api_key);
-      setKeyName("");
-      setApiKeys(await getApiKeys());
-      setModalOpen(false);
-      setApiKeyModalOpen(true);
-    } catch (error: any) {
-      setError("There was an error creating your API key.");
-      if (error.response.status === 401) {
-        logout();
-      }
-    }
-  };
-
->>>>>>> b7083483
   const handleDeleteApiKey = async (apiKeyId: ApiKeys["id"]) => {
     try {
       await deleteApiKey(apiKeyId);
@@ -172,7 +137,6 @@
               The key limit is five.
             </p>
           </div>
-<<<<<<< HEAD
           {createApiKeyModal}
           {error && <div>{error}</div>}
         </>
@@ -184,27 +148,6 @@
           setApiKeys([...apiKeys, apiKey])
         }
       />
-=======
-        </div>
-      </ModalTemplate>
-      <ModalTemplate
-        isOpen={apiKeyModalOpen}
-        onClose={() => setApiKeyModalOpen(false)}
-        title="Copy your API Key"
-      >
-        <div className="flex flex-col">
-          <label className="text-gray-softgray font-librefranklin text-xs">
-            API Key
-          </label>
-          <Input
-            className="mb-6"
-            data-testid="key-name-input-read"
-            value={newApiKey}
-            readOnly={true}
-          />
-        </div>
-      </ModalTemplate>
->>>>>>> b7083483
     </>
   );
 };
