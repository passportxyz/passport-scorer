--- conflicted
+++ resolved
@@ -7,12 +7,7 @@
 
 import { DashboardTabs, TabToken } from "./DashboardTabs";
 
-<<<<<<< HEAD
-// --- Types
-import { AuthenticationStatus } from "@rainbow-me/rainbowkit";
 import { Warning } from "./Warning";
-=======
->>>>>>> b7083483
 
 type DashboardProps = {
   activeTab: TabToken;
