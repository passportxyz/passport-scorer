--- conflicted
+++ resolved
@@ -7,7 +7,6 @@
 
 import { DashboardTabs, TabToken } from "./DashboardTabs";
 
-<<<<<<< HEAD
 import { Warning } from "./Warning";
 import { UserContext } from "../context/userContext";
 import {
@@ -17,8 +16,6 @@
   PlayCircleIcon,
 } from "@heroicons/react/24/solid";
 
-=======
->>>>>>> 64f32217
 type DashboardProps = {
   activeTab: TabToken;
   children: React.ReactNode;
@@ -35,41 +32,24 @@
   url?: string;
   className?: string;
 }) => (
-<<<<<<< HEAD
-  <a
-    href={url}
-    target="_blank"
-    rel="noopener noreferrer"
-    className={`flex w-full flex-row items-center justify-start border-gray-200 bg-white p-4 text-xs ${
-      (url ? "cursor-pointer text-purple-softpurple " : " ") +
-      (url ? "" : "text-purple-darkpurple ") +
-      className
-=======
   <div
-    className={`flex w-full flex-row items-center justify-start border-gray-200  bg-white p-5 ${
-      (url ? "cursor-pointer " : " ") + className
->>>>>>> 64f32217
-    }`}
+    className={`flex w-full flex-row items-center justify-start border-gray-200  bg-white p-5 ${(url ? "cursor-pointer " : " ") + className
+      }`}
   >
     {icon}
     {text}
-  </a>
+  </div>
 );
 
 const QuickLinks = () => {
   const className = "border-b";
   const iconClassName = "mr-2 w-3.5";
   return (
-<<<<<<< HEAD
-    <div className="w-full rounded border">
-      <QuickLink text="Quick Links" className={className} />
-=======
     <div className="w-full">
       <QuickLink
         text="Quick Links"
         className={className + " text-xs text-gray-500"}
       />
->>>>>>> 64f32217
       <QuickLink
         text="Quick Start Guide"
         url="https://docs.passport.gitcoin.co/building-with-passport/quick-start-guide"
@@ -99,51 +79,27 @@
 };
 
 const SampleApplications = ({ className }: { className?: string }) => {
-<<<<<<< HEAD
-  const linkClassName = "text-base py-2";
-  return (
-    <div className={className + " rounded border bg-white pb-24"}>
-      <QuickLink text="Sample Applications" className="pb-2" />
-      <QuickLink
-        text="Gitcoin Passports Sample App"
-        url="https://github.com/gitcoinco/passport-scorer/tree/main/examples/example-score-a-passport"
-        className={linkClassName}
-      />
-      <QuickLink
-        text="Gitcoin Allo Protocol"
-        url="https://github.com/gitcoinco/grants-stack/blob/45b6a3a00beb05090e039be2551a06636e873fbc/packages/grant-explorer/src/features/round/PassportConnect.tsx"
-        className={linkClassName}
-      />
-=======
   return (
     <div className={"text-base " + className}>
       <QuickLink text="Sample Applications" className="text-xs text-gray-500" />
       <QuickLink text="Gitcoin Passports Sample App" url="/" />
       <QuickLink text="Gitcoin Allo Protocol" url="/" />
->>>>>>> 64f32217
     </div>
   );
 };
 
 export default function Dashboard({ activeTab, children }: DashboardProps) {
-<<<<<<< HEAD
   const { userWarning, setUserWarning } = useContext(UserContext);
-=======
->>>>>>> 64f32217
   return (
     <div className="font-libre-franklin flex min-h-default flex-col justify-between bg-gray-bluegray text-gray-400">
       {/* The top part of the page */}
       <div className="bg-white">
         <Header className="mx-4 border-b border-b-gray-200 bg-white pb-4 sm:mx-20" />
-<<<<<<< HEAD
         {userWarning && (
           <div className="w-full bg-red-100">
             <Warning text={userWarning} onDismiss={() => setUserWarning()} />
           </div>
         )}
-=======
-        <div className="w-full bg-red-100">{/* ERROR ALERT HERE */}</div>
->>>>>>> 64f32217
         <div className="my-6 w-full bg-white px-4 sm:px-20">
           <h1 className="font-miriamlibre text-2xl text-blue-darkblue">
             Gitcoin Passport Scorer
