// --- React components/methods
import React, { useState, useEffect, useCallback, useContext } from "react";

// --- Components
import Header from "./Header";
import Footer from "./Footer";

import { DashboardTabs, TabToken } from "./DashboardTabs";

import { Warning } from "./Warning";
import { UserContext } from "../context/userContext";
import {
  BookOpenIcon,
  CommandLineIcon,
  FlagIcon,
  PlayCircleIcon,
} from "@heroicons/react/24/solid";

type DashboardProps = {
  activeTab: TabToken;
  children: React.ReactNode;
};

const QuickLink = ({
  text,
  icon,
  url,
  className,
}: {
  text: React.ReactNode;
  icon?: React.ReactNode;
  url?: string;
  className?: string;
}) => (
  <a
    href={url}
    target="_blank"
    rel="noopener noreferrer"
    className={`flex w-full flex-row items-center justify-start border-gray-200 bg-white p-4 text-xs ${
      (url ? "cursor-pointer text-purple-softpurple " : " ") +
      (url ? "" : "text-purple-darkpurple ") +
      className
    }`}
  >
    {icon}
    {text}
  </a>
);

const QuickLinks = () => {
  const className = "border-b";
  const iconClassName = "mr-2 w-3.5";
  return (
    <div className="w-full rounded border">
      <QuickLink text="Quick Links" className={className} />
      <QuickLink
        text="Quick Start Guide"
        url="https://docs.passport.gitcoin.co/building-with-passport/quick-start-guide"
        icon={<FlagIcon className={iconClassName} />}
        className={className}
      />
      <QuickLink
        text="Passport Documentation"
        url="https://docs.passport.gitcoin.co/"
        icon={<CommandLineIcon className={iconClassName} />}
        className={className}
      />
      <QuickLink
        text="Video Introduction"
        url="/"
        icon={<PlayCircleIcon className={iconClassName} />}
        className={className}
      />
      <QuickLink
        text="Scorer Documentation"
        url="https://docs.passport.gitcoin.co/building-with-passport/scorer-api"
        icon={<BookOpenIcon className={iconClassName} />}
        className={className + " border-b-0"}
      />
    </div>
  );
};

const SampleApplications = ({ className }: { className?: string }) => {
  const linkClassName = "text-base py-2";
  return (
    <div className={className + " rounded border bg-white pb-24"}>
      <QuickLink text="Sample Applications" className="pb-2" />
      <QuickLink
        text="Gitcoin Passports Sample App"
        url="https://github.com/gitcoinco/passport-scorer/tree/main/examples/example-score-a-passport"
        className={linkClassName}
      />
      <QuickLink
        text="Gitcoin Allo Protocol"
        url="https://github.com/gitcoinco/grants-stack/blob/45b6a3a00beb05090e039be2551a06636e873fbc/packages/grant-explorer/src/features/round/PassportConnect.tsx"
        className={linkClassName}
      />
    </div>
  );
};

export default function Dashboard({ activeTab, children }: DashboardProps) {
  const { userWarning, setUserWarning } = useContext(UserContext);
  return (
    <div className="font-libre-franklin flex min-h-default flex-col justify-between bg-gray-bluegray text-gray-400">
      {/* The top part of the page */}
      <div className="bg-white">
        <Header className="mx-4 border-b border-b-gray-200 bg-white pb-4 sm:mx-20" />
        {userWarning && (
          <div className="w-full bg-red-100">
            <Warning text={userWarning} onDismiss={() => setUserWarning()} />
          </div>
        )}
        <div className="my-6 w-full bg-white px-4 sm:px-20">
          <h1 className="font-miriamlibre text-2xl text-blue-darkblue">
            Gitcoin Passport Scorer
          </h1>
          <p className="mt-2 font-librefranklin">
            A Scorer is used to score Passports. An API key is required to
            access those scores.
          </p>
        </div>
      </div>
      {/* The mid part of the page */}
      <div className="flex grow flex-col items-center justify-between border-t border-gray-300 px-4 pt-2 sm:px-20 md:flex-row md:items-start">
        {/* Main content - left */}
        <div className="w-48 flex-col items-start self-start">
          <DashboardTabs activeTab={activeTab} />
        </div>

        {/* Main content - center */}
<<<<<<< HEAD
        <div className="grow self-stretch px-6">{children}</div>
=======
        <div className="my-6 grow self-stretch md:mx-6 md:my-0">{children}</div>
>>>>>>> 037ae0e7

        {/* Main content - right */}
        <div className="w-full flex-col self-stretch text-sm leading-[18px] md:max-w-xs">
          <QuickLinks />
          <SampleApplications className="mt-6" />
        </div>
      </div>
      {/* Bottom */}
      <Footer className="px-4 sm:px-20" />
    </div>
  );
}<|MERGE_RESOLUTION|>--- conflicted
+++ resolved
@@ -130,11 +130,7 @@
         </div>
 
         {/* Main content - center */}
-<<<<<<< HEAD
-        <div className="grow self-stretch px-6">{children}</div>
-=======
         <div className="my-6 grow self-stretch md:mx-6 md:my-0">{children}</div>
->>>>>>> 037ae0e7
 
         {/* Main content - right */}
         <div className="w-full flex-col self-stretch text-sm leading-[18px] md:max-w-xs">
