// --- React components/methods
import React, { useEffect, useState, useCallback, useContext, useRef } from "react";

// --- Context
import { UserContext } from "../context/userContext";

// --- Components
import { CheckCircleIcon, CloseIcon, AddIcon } from "@chakra-ui/icons";
import CommunityCard from "./CommunityCard";
import NoValues from "./NoValues";

import { useClickOutsideToast } from './useClickOutsideToast';

// --- Utils
import {
  getCommunities,
  updateCommunity,
  deleteCommunity,
  Community,
} from "../utils/account-requests";

import UseCaseModal from "./UseCaseModal";
// import { useToast, ToastId } from "@chakra-ui/react";
// import { successToast } from "./Toasts";
import { StarIcon } from "@heroicons/react/24/outline";

const CommunityList = () => {
  // const toast = useToast();
  const [selectUseCaseModalOpen, setSelectUseCaseModalOpen] = useState(false);
  const [error, setError] = useState<undefined | string>();
  const [communities, setCommunities] = useState<Community[]>([]);
  const [communityLoadingStatus, setCommunityLoadingStatus] =
    useState<string>("initial");
  const { logout } = useContext(UserContext);
  const { toastIdRef, openToast } = useClickOutsideToast();

<<<<<<< HEAD
  // function closeToast() {
  //   if (toastIdRef.current) {
  //     toast.close(toastIdRef.current)
  //   }
  // };

  // useEffect(() => {
  //   window.addEventListener("click", (e) => {
  //     closeToast()
  //   });
  //   return () => {
  //     window.removeEventListener("click", (e) => {
  //       closeToast();
  //     })
  //   }
  // });

=======
>>>>>>> 57109ae1
  const fetchCommunities = useCallback(async () => {
    try {
      setCommunityLoadingStatus("loading");
      setCommunities(await getCommunities());
      setCommunityLoadingStatus("done");
    } catch (exc) {
      const error = exc as { response: { status: number } };
      setCommunityLoadingStatus("error");
      setError("There was an error fetching your Communities.");
      if (error.response.status === 401) {
        logout();
      }
    }
  }, []);

  useEffect(() => {
    const scorerCreated = Boolean(localStorage.getItem("scorerCreated"));

    if (scorerCreated) {
<<<<<<< HEAD
      openToast("Your Scorer has been created.", "success");
=======
      openToast(successToast("Your Scorer has been created.", toast));
>>>>>>> 57109ae1
      localStorage.removeItem("scorerCreated");
    }

    fetchCommunities();
  }, []);

  const handleUpdateCommunity = async (
    communityId: number,
    name: string,
    description: string
  ) => {
    await updateCommunity(communityId, { name, description });
    await fetchCommunities();
  };

  const handleDeleteCommunity = async (communityId: number) => {
    await deleteCommunity(communityId);
    await fetchCommunities();
  };

  const communityItems = communities.map((community: Community, i: number) => {
    return (
      <CommunityCard
        key={i}
        community={community}
        onCommunityDeleted={fetchCommunities}
        handleUpdateCommunity={handleUpdateCommunity}
        handleDeleteCommunity={handleDeleteCommunity}
      />
    );
  });

  const communityList = (
    <div className="overflow-hidden rounded-md border border-gray-lightgray bg-white">
      <ul role="list" className="divide-y divide-gray-lightgray">
        {communityItems}
      </ul>
    </div>
  );

  return (
    <>
      {communities.length === 0 ? (
        <NoValues
          title="Create a Scorer"
          description="Select unique scoring mechanisms that align with your application's goals."
          addActionText="Scorer"
          addRequest={() => {
            setSelectUseCaseModalOpen(true);
          }}
          icon={<StarIcon className="w-6" />}
        />
      ) : (
        <div className="mt-t mx-0">
          {communityList}

          <div className="mt-5 flex flex-wrap">
            <button
              className={
                "flex rounded-md bg-purple-gitcoinpurple px-4 py-2 align-middle text-white" +
                (communities.length >= 5
                  ? " cursor-not-allowed disabled:bg-gray-lightgray disabled:text-purple-darkpurple"
                  : "")
              }
              onClick={() => {
                setSelectUseCaseModalOpen(true);
              }}
              disabled={
                communityLoadingStatus !== "done" || communities.length >= 5
              }
            >
              <AddIcon className="mr-3 self-center" /> Scorer
            </button>
            <p className="ml-5 self-center py-3 text-xs text-purple-softpurple">
              The scorer limit is five.
            </p>
          </div>
          {error && <div>{error}</div>}
        </div>
      )}
      <UseCaseModal
        isOpen={selectUseCaseModalOpen}
        existingScorers={communities}
        onClose={() => setSelectUseCaseModalOpen(false)}
      />
    </>
  );
};

export default CommunityList;<|MERGE_RESOLUTION|>--- conflicted
+++ resolved
@@ -20,12 +20,12 @@
 } from "../utils/account-requests";
 
 import UseCaseModal from "./UseCaseModal";
-// import { useToast, ToastId } from "@chakra-ui/react";
-// import { successToast } from "./Toasts";
+import { useToast, ToastId } from "@chakra-ui/react";
+import { successToast } from "./Toasts";
 import { StarIcon } from "@heroicons/react/24/outline";
 
 const CommunityList = () => {
-  // const toast = useToast();
+  const toast = useToast();
   const [selectUseCaseModalOpen, setSelectUseCaseModalOpen] = useState(false);
   const [error, setError] = useState<undefined | string>();
   const [communities, setCommunities] = useState<Community[]>([]);
@@ -34,26 +34,6 @@
   const { logout } = useContext(UserContext);
   const { toastIdRef, openToast } = useClickOutsideToast();
 
-<<<<<<< HEAD
-  // function closeToast() {
-  //   if (toastIdRef.current) {
-  //     toast.close(toastIdRef.current)
-  //   }
-  // };
-
-  // useEffect(() => {
-  //   window.addEventListener("click", (e) => {
-  //     closeToast()
-  //   });
-  //   return () => {
-  //     window.removeEventListener("click", (e) => {
-  //       closeToast();
-  //     })
-  //   }
-  // });
-
-=======
->>>>>>> 57109ae1
   const fetchCommunities = useCallback(async () => {
     try {
       setCommunityLoadingStatus("loading");
@@ -73,11 +53,7 @@
     const scorerCreated = Boolean(localStorage.getItem("scorerCreated"));
 
     if (scorerCreated) {
-<<<<<<< HEAD
-      openToast("Your Scorer has been created.", "success");
-=======
       openToast(successToast("Your Scorer has been created.", toast));
->>>>>>> 57109ae1
       localStorage.removeItem("scorerCreated");
     }
 
