import { useNavigate } from "react-router-dom";
import {
  Icon,
  Modal,
  ModalBody,
  ModalContent,
  ModalOverlay,
  Select,
  useToast,
} from "@chakra-ui/react";
import {
  NoSymbolIcon,
} from "@heroicons/react/24/outline";
import {
  ChartPieIcon,
  ScaleIcon,
  CurrencyDollarIcon,
  AdjustmentsVerticalIcon,
} from "@heroicons/react/24/outline";

import React, { useEffect, useState, useCallback, useMemo } from "react";
import PageWidthGrid from "./PageWidthGrid";
import { PAGE_PADDING } from "./PageLayout";
import HeaderContentFooterGrid from "./HeaderContentFooterGrid";
import Header from "./Header";

import { UseCaseInterface, useCases } from "./UseCaseModal";
import { createCommunity } from "../utils/account-requests";
import PopoverInfo from "./PopoverInfo";
import { useClickOutsideToast } from "./useClickOutsideToast";

type DeduplicationType = "FIFO" | "LIFO";

interface GitcoinScoringMechanismInterface {
  icon: (classes?: string) => JSX.Element;
  title: string;
  apiTitle: string;
  description: string;
  badge?: string;
  disabled?: boolean;
  recommended?: boolean;
}

export const gitcoinScoringMechanisms: Array<GitcoinScoringMechanismInterface> =
  [
    {
      icon: (classes: string = ""): JSX.Element => (
        <ChartPieIcon className={classes} />
      ),
      title: "Unique Humanity",
      apiTitle: "WEIGHTED",
      description:
        "Stamp data is evaluated and scored on a  0-100 scale where 100 includes collection of ALL stamps available. Setting a threshold above 20 will greatly reduce bad actors.",
      badge: "Recommended",
      recommended: true,
    },
    {
      icon: (classes: string = ""): JSX.Element => (
        <ScaleIcon className={classes} />
      ),
      title: "Unique Humanity (Binary)",
      apiTitle: "WEIGHTED_BINARY",
      description:
        "Stamp data is verified in a binary system, the data is aggregated, and scored relative to all other verifications.",
    },
    {
      icon: (classes: string = ""): JSX.Element => (
        <CurrencyDollarIcon className={classes} />
      ),
      title: "Cost of Forgery",
      apiTitle: "COST_OF_FORGERY",
      description:
        "This is the USD  value of a Passport and can be used to determine  rewards/access in app. Setting a threshold equal to the value being delivered will reduce bad actors.",
      badge: "Coming Soon",
      disabled: true,
    },
  ];

const PageFooter = ({
  setCancelModal,
  createScorer,
  gitcoinScoringMechanism,
  cancelModal,
  handleCancellation,
  deduplication,
  isLoading,
}: any) => (
  <footer
    className={
      `mt-6 w-full border-t border-gray-lightgray bg-white py-6 fixed inset-x-0 bottom-0 ` + PAGE_PADDING
    }
  >
    <div className="mx-auto overflow-hidden md:flex md:justify-end">
      <div className="grid grid-cols-1 gap-4 md:grid-cols-2">
        <button
          className="order-last h-10 w-full rounded border border-gray-lightgray px-6 text-sm md:order-first md:w-[139px]"
          onClick={() => setCancelModal(true)}
        >
          Cancel
        </button>
        <button
          className="h-10 w-full rounded bg-purple-gitcoinpurple text-sm text-white md:w-36"
          onClick={createScorer}
          disabled={!gitcoinScoringMechanism || !deduplication || isLoading}
        >
          Create Scorer
        </button>
      </div>
    </div>
    <Modal
      isOpen={cancelModal}
      isCentered={true}
      size={{ base: "xs", md: "lg", lg: "lg", xl: "lg" }}
      onClose={() => { }}
    >
      <ModalOverlay />
      <ModalContent>
        <ModalBody>
          <div className="py-6 text-purple-darkpurple">
            <div className="flex items-center justify-center">
              <div className="mb-4 flex h-12 w-12 justify-center rounded-full bg-[#FDDEE4]">
                <NoSymbolIcon className="w-7 text-[#D44D6E]" />
              </div>
            </div>
            <div className="text-center">
              <p className="font-bold">Are you sure?</p>
              <p className="mt-2 text-purple-softpurple">
                Your scorer has not been saved, if you exit now your changes
                will not be saved.
              </p>
            </div>
            <div className="mt-10 grid grid-cols-1 gap-4 md:grid-cols-2">
              <button
                className="order-last w-full rounded border border-gray-lightgray py-2 px-6 text-base md:order-first"
                onClick={handleCancellation}
              >
                Exit Scorer
              </button>
              <button
                className="w-full rounded bg-purple-gitcoinpurple py-2 px-6 text-base text-white"
                onClick={() => setCancelModal(false)}
              >
                Continue Editing
              </button>
            </div>
          </div>
        </ModalBody>
      </ModalContent>
    </Modal>
  </footer>
);

const Subheader = ({ useCase, name, description }: any) => (
  <div className="my-6 flex w-full justify-between">
    <div>
      <p className="text-xs text-purple-softpurple">
        Select a Scoring Mechanism
      </p>
      <p className="mt-2 text-purple-gitcoinpurple">
        <Icon boxSize={19.5}>{useCase?.icon("#6F3FF5")}</Icon> {useCase?.title}
      </p>

      <h1 className="mt-2 font-miriamlibre text-2xl">{name}</h1>
      <p className="mt-2 text-purple-softpurple">{description}</p>
    </div>
    <div>
      <p className="mb-2 text-xs text-purple-softpurple">Scorer ID</p>
      <p>N/A</p>
    </div>
  </div>
);

const NewScorer = () => {
  const navigate = useNavigate();
  const toast = useToast();
<<<<<<< HEAD
  const { toastIdRef, openToast } = useClickOutsideToast();
=======
  const { openToast } = useClickOutsideToast();
>>>>>>> 57109ae1
  const [useCase, setUseCase] = useState<UseCaseInterface | undefined>(
    undefined
  );
  const [name, setName] = useState("");
  const [description, setDescription] = useState("");
  const [deduplication, setDeduplication] = useState<DeduplicationType>("LIFO");
  const [gitcoinScoringMechanism, setGitcoinScoringMechanism] = useState<
    GitcoinScoringMechanismInterface | undefined
  >(undefined);

  const [isLoading, setIsLoading] = useState(false);
  const [cancelModal, setCancelModal] = useState(false);

  useEffect(() => {
    const scorer =
      JSON.parse(localStorage.getItem("tempScorer") || "null") || {};

    if (Object.keys(scorer).length > 0) {
      const useCase = useCases[scorer.useCase];
      setUseCase(useCase);
      setName(scorer.name);
      setDescription(scorer.description);
    }
  }, []);

  const handleCancellation = useCallback(() => {
    localStorage.removeItem("tempScorer");
    navigate("/dashboard/scorer");
  }, [navigate]);

  const createScorer = useCallback(async () => {
    try {
      setIsLoading(true);
      await createCommunity({
        name,
        description,
        use_case: useCase!.title,
        rule: deduplication,
        scorer: gitcoinScoringMechanism!.apiTitle,
      });
      localStorage.setItem("scorerCreated", "true");
      navigate("/dashboard/scorer");
    } catch (e) {
<<<<<<< HEAD
      openToast("Something went wrong.Please try again.", "warning");
=======
      openToast({
        title: "Warning!",
        status: "warning",
        duration: 3000,
        isClosable: true,
        variant: "solid",
        position: "bottom",
        render: () => (
          <div
            style={{
              backgroundColor: "#FDDEE4",
              borderRadius: "4px",
              display: "flex",
              alignItems: "center",
              padding: "16px",
            }}
          >
            <ExclamationCircleIcon className="mr-3 w-6 text-[#D44D6E]" />
            <span style={{ color: "#0E0333", fontSize: "16px" }}>
              Something went wrong. Please try again.
            </span>
            <CloseIcon
              color="#0E0333"
              boxSize={3}
              ml="8"
              cursor="pointer"
              onClick={() => toast.closeAll()}
            />
          </div>
        ),
      });
>>>>>>> 57109ae1
    }
  }, [
    name,
    description,
    useCase,
    deduplication,
    gitcoinScoringMechanism,
    navigate,
    toast,
  ]);

  return (
    <HeaderContentFooterGrid>
      <Header
        subheader={
          <Subheader name={name} description={description} useCase={useCase} />
        }
      />
      <PageWidthGrid className="mt-4 h-fit">
        <p className="col-span-4 text-purple-softpurple md:col-span-6 lg:col-span-8 xl:col-span-12">
          Scoring mechanisms establish identity rules within Scorers. Scorers
          cannot be changed after creating them, but multiple Scorers can be
          created.
        </p>
        <div className="col-span-4 md:col-span-6 lg:col-span-2 xl:col-span-3">
          <span className="mr-1 text-xs">Select Deduplication</span>
          <PopoverInfo>
            Gitcoin scoring uses binary logic to verify stamp/account ownership,
            encrypted for privacy and to decrease deduplication risk.
            <br />
            <a
              href="https://docs.passport.gitcoin.co"
              target="_blank"
              rel="noopener noreferrer"
              className="text-green-jade underline"
            >
              Learn More
            </a>
          </PopoverInfo>
        </div>
        <div className="col-span-4 md:col-span-3 md:row-start-3 lg:col-span-2 lg:row-end-5 xl:col-span-3">
          <div className="rounded border border-gray-lightgray bg-white p-6 text-purple-softpurple">
            <p className="mb-6 text-xs">
              If duplicate Verified Credentials s are found, should Passport
              score through the first or last one created?
            </p>
            <Select
              iconColor="#0E0333"
              className="w-full rounded border border-gray-lightgray px-4"
              onChange={(e: any) => setDeduplication(e.target.value)}
            >
              <option value="LIFO">Last in first out (default)</option>
              <option value="FIFO">First in first out</option>
            </Select>
          </div>
        </div>

        <div className="col-span-4 md:col-span-6 xl:col-span-9">
          <span className="mr-1 text-xs">Scoring Mechanisms</span>
          <PopoverInfo>
            The scoring rules evaluate Passports based on the &quot;Verifiable
            Credentials&quot; (VCs), or &quot;Stamps&quot; they hold.
          </PopoverInfo>
        </div>

        {gitcoinScoringMechanisms.map((mechanism, index) => (
          <div
            key={index}
            data-testid={`scoring-mechanism-${index}`}
            onClick={() => setGitcoinScoringMechanism(mechanism)}
            className={
              "col-span-4 rounded border border-gray-lightgray bg-white p-6 md:col-span-3 " +
              (!mechanism.disabled
                ? "cursor-pointer " +
                (gitcoinScoringMechanism?.title === mechanism.title
                  ? "outline outline-2 outline-purple-gitcoinpurple"
                  : "hover:border-purple-gitcoinpurple")
                : "cursor-not-allowed")
            }
          >
            <div className="flex items-center justify-between">
              <div
                className={
                  "flex h-12 w-12 items-center justify-center rounded-full " +
                  (mechanism.recommended
                    ? "bg-[#F0EBFF]"
                    : "border border-gray-lightgray")
                }
              >
                {mechanism.icon(
                  `w-7 ${mechanism.recommended
                    ? "text-purple-gitcoinpurple"
                    : "text-purple-darkpurple"
                  }`
                )}
              </div>
              {mechanism.badge && (
                <div
                  className={
                    "rounded-xl px-2 py-1 text-xs " +
                    (mechanism.recommended
                      ? "bg-[#F0EBFF] text-purple-gitcoinpurple"
                      : "bg-gray-lightgray text-blue-darkblue")
                  }
                >
                  <span>{mechanism.badge}</span>
                </div>
              )}
            </div>
            <div>
              <p className="mt-6 mb-4 text-sm text-blue-darkblue">
                {mechanism.title}
              </p>
              <p className="text-xs text-purple-softpurple">
                {mechanism.description}
              </p>
            </div>
          </div>
        ))}
        <div className="col-span-4 cursor-not-allowed rounded border border-gray-lightgray bg-white p-6 md:col-span-3">
          <div className="flex items-center justify-between">
            <div className="flex h-12 w-12 items-center justify-center rounded-full border border-gray-lightgray">
              <AdjustmentsVerticalIcon className="w-7 text-purple-darkpurple" />
            </div>
            <div className="rounded-xl bg-gray-lightgray px-2 py-1 text-xs text-blue-darkblue">
              <span>Coming soon</span>
            </div>
          </div>
          <div>
            <p className="mt-6 mb-4 text-sm text-blue-darkblue">Customize</p>
            <p className="text-xs text-purple-softpurple">
              Configure stamp weights for you community and define a score that
              is truly customized to your use case (this is an advanced
              scenario).
            </p>
          </div>
        </div>
      </PageWidthGrid>
      <PageFooter
        setCancelModal={setCancelModal}
        createScorer={createScorer}
        gitcoinScoringMechanism={gitcoinScoringMechanism}
        cancelModal={cancelModal}
        handleCancellation={handleCancellation}
        deduplication={deduplication}
        isLoading={isLoading}
      />
    </HeaderContentFooterGrid>
  );
};

export default NewScorer;<|MERGE_RESOLUTION|>--- conflicted
+++ resolved
@@ -9,6 +9,7 @@
   useToast,
 } from "@chakra-ui/react";
 import {
+  ExclamationCircleIcon,
   NoSymbolIcon,
 } from "@heroicons/react/24/outline";
 import {
@@ -26,6 +27,7 @@
 
 import { UseCaseInterface, useCases } from "./UseCaseModal";
 import { createCommunity } from "../utils/account-requests";
+import { CloseIcon } from "@chakra-ui/icons";
 import PopoverInfo from "./PopoverInfo";
 import { useClickOutsideToast } from "./useClickOutsideToast";
 
@@ -173,11 +175,7 @@
 const NewScorer = () => {
   const navigate = useNavigate();
   const toast = useToast();
-<<<<<<< HEAD
-  const { toastIdRef, openToast } = useClickOutsideToast();
-=======
   const { openToast } = useClickOutsideToast();
->>>>>>> 57109ae1
   const [useCase, setUseCase] = useState<UseCaseInterface | undefined>(
     undefined
   );
@@ -221,9 +219,6 @@
       localStorage.setItem("scorerCreated", "true");
       navigate("/dashboard/scorer");
     } catch (e) {
-<<<<<<< HEAD
-      openToast("Something went wrong.Please try again.", "warning");
-=======
       openToast({
         title: "Warning!",
         status: "warning",
@@ -255,7 +250,6 @@
           </div>
         ),
       });
->>>>>>> 57109ae1
     }
   }, [
     name,
