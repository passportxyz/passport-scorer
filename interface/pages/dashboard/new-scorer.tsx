import {
  Icon,
  Modal,
  ModalBody,
  ModalCloseButton,
  ModalContent,
  ModalHeader,
  ModalOverlay,
  Select,
  useToast,
} from "@chakra-ui/react";
import {
  ExclamationCircleIcon,
  NoSymbolIcon,
} from "@heroicons/react/24/outline";
import {
  ChartPieIcon,
  ScaleIcon,
  CurrencyDollarIcon,
  AdjustmentsVerticalIcon,
} from "@heroicons/react/24/outline";

import { useRouter } from "next/router";
import React, { useEffect, useState } from "react";
import Header from "../../components/Header";
import { UseCaseInterface, useCases } from "../../components/UseCaseModal";
import { createCommunity } from "../../utils/account-requests";
import { CloseIcon } from "@chakra-ui/icons";
import PopoverInfo from "../../components/PopoverInfo";

type DeduplicationType = "FIFO" | "LIFO";

interface GitcoinScoringMechanismInterface {
  icon: (classes?: string) => JSX.Element;
  title: string;
  apiTitle: string;
  description: string;
  badge?: string;
  disabled?: boolean;
  recommended?: boolean;
}

export const gitcoinScoringMechanisms: Array<GitcoinScoringMechanismInterface> =
  [
    {
      icon: (classes: string = ""): JSX.Element => (
        <ChartPieIcon className={classes} />
      ),
      title: "Unique Humanity",
      apiTitle: "WEIGHTED",
      description:
        "Stamp data is evaluated and scored on a  0-100 scale where 100 includes collection of ALL stamps available. Setting a threshold above 20 will greatly reduce bad actors.",
      badge: "Recommended",
      recommended: true,
    },
    {
      icon: (classes: string = ""): JSX.Element => (
        <ScaleIcon className={classes} />
      ),
      title: "Unique Humanity (Binary)",
      apiTitle: "WEIGHTED_BINARY",
      description:
        "Stamp data is verified in a binary system, the data is aggregated, and scored relative to all other verifications.",
    },
    {
      icon: (classes: string = ""): JSX.Element => (
        <CurrencyDollarIcon className={classes} />
      ),
      title: "Cost of Forgery",
      apiTitle: "COST_OF_FORGERY",
      description:
        "This is the USD  value of a Passport and can be used to determine  rewards/access in app. Setting a threshold equal to the value being delivered will reduce bad actors.",
      badge: "Coming Soon",
      disabled: true,
    },
  ];

const NewScorer = ({
  // authenticationStatus,
}: {
  // authenticationStatus: AuthenticationStatus;
}) => {
  const router = useRouter();
  const toast = useToast();
  const [useCase, setUseCase] = useState<UseCaseInterface | undefined>(
    undefined
  );
  const [name, setName] = useState("");
  const [description, setDescription] = useState("");
  const [deduplication, setDeduplication] = useState<DeduplicationType>("LIFO");
  const [gitcoinScoringMechanism, setGitcoinScoringMechanism] = useState<
    GitcoinScoringMechanismInterface | undefined
  >(undefined);

  const [isLoading, setIsLoading] = useState(false);
  const [cancelModal, setCancelModal] = useState(false);

  useEffect(() => {
    const scorer =
      JSON.parse(localStorage.getItem("tempScorer") || "null") || {};

    if (Object.keys(scorer).length > 0) {
      const useCase = useCases[scorer.useCase];
      setUseCase(useCase);
      setName(scorer.name);
      setDescription(scorer.description);
    }
  }, []);

  const handleCancellation = () => {
    localStorage.removeItem("tempScorer");
    router.push("/dashboard/scorer");
  };

  const createScorer = async () => {
    try {
      setIsLoading(true);
      await createCommunity({
        name,
        description,
        use_case: useCase!.title,
        rule: deduplication,
        scorer: gitcoinScoringMechanism!.apiTitle,
      });
      localStorage.setItem("scorerCreated", "true");
      router.push("/dashboard/scorer");
    } catch (e) {
      toast({
        title: "Warning!",
        status: "warning",
        duration: 3000,
        isClosable: true,
        variant: "solid",
        position: "bottom",
        render: () => (
          <div
            style={{
              backgroundColor: "#FDDEE4",
              borderRadius: "4px",
              display: "flex",
              alignItems: "center",
              padding: "16px",
            }}
          >
            <ExclamationCircleIcon className="mr-3 w-6 text-[#D44D6E]" />
            <span style={{ color: "#0E0333", fontSize: "16px" }}>
              Something went wrong. Please try again.
            </span>
            <CloseIcon
              color="#0E0333"
              boxSize={3}
              ml="8"
              cursor="pointer"
              onClick={() => toast.closeAll()}
            />
          </div>
        ),
      });
    }
  };

  return (
    <>
      <div className="h-screen text-purple-darkpurple">
        <header className="container mx-auto px-4 md:px-0">
          <Header
          // authenticationStatus={authenticationStatus}
          />
          <hr className="mt-5" />
          <div className="mt-0 flex w-full justify-between py-4">
            <div>
              <p className="text-xs text-purple-softpurple">
                Select a Scoring Mechanism
              </p>
              <p className="my-2 text-purple-gitcoinpurple">
                <Icon boxSize={19.5}>{useCase?.icon("#6F3FF5")}</Icon>{" "}
                {useCase?.title}
              </p>

              <h1 className="mt-2.5 font-miriamlibre text-2xl">{name}</h1>
              <p className="mt-2 text-purple-softpurple">{description}</p>
            </div>
            <div>
              <p className="mb-2 text-xs text-purple-softpurple">Scorer ID</p>
              <p>N/A</p>
            </div>
          </div>
        </header>
        <main className="border-t border-gray-lightgray bg-gray-bluegray pb-8">
          <div className="container mx-auto border-t border-gray-lightgray bg-gray-bluegray px-4 pt-4 md:px-0">
            <p className="text-purple-softpurple">
              Scoring mechanisms establish identity rules within Scorers.
              Scorers cannot be changed after creating them, but multiple
              Scorers can be created.
            </p>
            <div className="mt-6">
              <div className="hidden gap-2 sm:grid-cols-1 md:grid md:grid-cols-3 md:gap-6 lg:grid-cols-4">
                <span className="text-xs">
                  Select Deduplication{" "}
                  <PopoverInfo>
                    <span className="text-sm text-white">
                      Gitcoin scoring uses binary logic to verify stamp/account
                      ownership, encrypted for privacy and to decrease
                      deduplication risk.{" "}
                      <a
                        href="https://docs.passport.gitcoin.co"
                        target="_blank"
                        rel="noopener noreferrer"
                        className="text-green-jade underline"
                      >
                        Learn More
                      </a>
                    </span>
                  </PopoverInfo>
                </span>
                <p className="text-xs">
                  Gitcoin Scoring Mechanism{" "}
                  <PopoverInfo>
                    <span className="text-sm text-white">
<<<<<<< HEAD
                      {
                        'The scoring rules evaluate Passports based on the "Verifiable Credentials" (VCs), or "Stamps" they hold.'
                      }
=======
                      The scoring rules evaluate Passports based on the
                      &quot;Verifiable Credentials&quot; (VCs), or
                      &quot;Stamps&quot; they hold.
>>>>>>> 8f74e301
                    </span>
                  </PopoverInfo>
                </p>
                <div></div>
                <div></div>
              </div>
              <div className="mt-6 md:mt-1">
                <div className="grid gap-2 sm:grid-cols-1 md:grid-cols-3 md:gap-6 lg:grid-cols-4">
                  <span className="visible text-xs md:hidden">
                    Select Deduplication{" "}
                    <PopoverInfo>
                      <span className="text-sm text-white">
                        Gitcoin scoring uses binary logic to verify
                        stamp/account ownership, encrypted for privacy and to
                        decrease deduplication risk.{" "}
                        <a href="#" className="text-green-jade underline">
                          Learn More
                        </a>
                      </span>
                    </PopoverInfo>
                  </span>
                  <div className="mt-2 h-[166px] w-full rounded border border-gray-lightgray bg-white p-6 text-purple-softpurple">
                    <p className="mb-6 text-xs">
                      If duplicate Verified Credentials s are found, should
                      Passport score through the first or last one created?
                    </p>
                    <Select
                      iconColor="#0E0333"
                      className="w-full rounded border border-gray-lightgray px-4"
                      onChange={(e: any) => setDeduplication(e.target.value)}
                    >
                      <option value="LIFO">Last in first out (default)</option>
                      <option value="FIFO">First in first out</option>
                    </Select>
                  </div>
                  <p className="visible mt-6 text-xs md:hidden">
                    Gitcoin Scoring Mechanism{" "}
                    <PopoverInfo>
                      <span className="text-sm text-white">
<<<<<<< HEAD
                        {
                          'The scoring rules evaluate Passports based on the "Verifiable Credentials" (VCs), or "Stamps" they hold.'
                        }
=======
                        The scoring rules evaluate Passports based on the
                        &quot;Verifiable Credentials&quot; (VCs), or
                        &quot;Stamps&quot; they hold.
>>>>>>> 8f74e301
                      </span>
                    </PopoverInfo>
                  </p>
                  {gitcoinScoringMechanisms.map((mechanism, index) => (
                    <div
                      key={index}
                      data-testid={`scoring-mechanism-${index}`}
                      onClick={() => setGitcoinScoringMechanism(mechanism)}
                      className={
                        "mt-2 w-full rounded border border-gray-lightgray bg-white p-6 md:max-w-[450px] " +
                        (!mechanism.disabled
                          ? "cursor-pointer hover:border-purple-gitcoinpurple " +
                            (gitcoinScoringMechanism?.title === mechanism.title
                              ? "border-purple-gitcoinpurple"
                              : "")
                          : "cursor-not-allowed")
                      }
                    >
                      <div className="flex items-center justify-between">
                        <div
                          className={
                            "flex h-12 w-12 items-center justify-center rounded-full " +
                            (mechanism.recommended
                              ? "bg-[#F0EBFF]"
                              : "border-2 border-gray-lightgray")
                          }
                        >
                          {mechanism.icon(
                            `w-7 ${
                              mechanism.recommended
                                ? "text-purple-gitcoinpurple"
                                : "text-purple-darkpurple"
                            }`
                          )}
                        </div>
                        {mechanism.badge && (
                          <div
                            className={
                              "rounded-xl px-2 py-1 text-xs " +
                              (mechanism.recommended
                                ? "bg-[#F0EBFF] text-purple-gitcoinpurple"
                                : "bg-gray-lightgray")
                            }
                          >
                            <span>{mechanism.badge}</span>
                          </div>
                        )}
                      </div>
                      <div>
                        <p className="mt-6 mb-2 text-sm">{mechanism.title}</p>
                        <p className="text-xs text-purple-softpurple">
                          {mechanism.description}
                        </p>
                      </div>
                    </div>
                  ))}
                </div>
                <hr className="my-6 ml-0 md:ml-[267px] lg:ml-[389px]" />
                <div className="grid gap-2 sm:grid-cols-1 md:grid-cols-3 md:gap-6 lg:grid-cols-4">
                  <div></div>
                  <div>
                    <p className="text-xs">
                      Custom Scoring Mechanisms{" "}
                      <PopoverInfo>
                        <span className="text-sm text-white">
                          This scoring rule enables communities to evaluate
                          Passports based on the &quot;Verifiable
                          Credentials&quot; (VCs), or &quot;Stamps&quot;, they
                          hold with custom weighting or importance.
                        </span>
                      </PopoverInfo>
                    </p>
                    <div className="mt-2 w-full cursor-not-allowed rounded border border-gray-lightgray bg-white p-6">
                      <div className="flex items-center justify-between">
                        <div className="flex h-12 w-12 items-center justify-center rounded-full border border-gray-lightgray">
                          <AdjustmentsVerticalIcon className="w-7 text-purple-darkpurple" />
                        </div>
                        <div className="rounded-xl bg-gray-lightgray px-2 py-1 text-xs">
                          <span>Coming soon</span>
                        </div>
                      </div>
                      <div>
                        <p className="mt-6 mb-2 text-sm">Customize</p>
                        <p className="text-xs text-purple-softpurple">
                          Configure stamp weights for you community and define a
                          score that is truly customized to your use case (this
                          is an advanced scenario).
                        </p>
                      </div>
                    </div>
                  </div>
                </div>
              </div>
            </div>
          </div>
        </main>
        <footer className="sticky bottom-0 w-full border-t border-gray-lightgray bg-white px-4 md:px-0">
          <div className="container mx-auto overflow-hidden py-6 md:flex md:justify-end">
            <div className="grid grid-cols-1 gap-4 md:grid-cols-2">
              <button
                className="order-last w-full rounded border border-gray-lightgray py-3 px-6 text-sm md:order-first md:w-[139px]"
                onClick={() => setCancelModal(true)}
              >
                Cancel
              </button>
              <button
                className="w-full rounded bg-purple-gitcoinpurple py-3 px-6 text-sm text-white md:w-[139px]"
                onClick={createScorer}
                disabled={
                  !gitcoinScoringMechanism || !deduplication || isLoading
                }
              >
                Create Scorer
              </button>
            </div>
          </div>
          <Modal
            isOpen={cancelModal}
            isCentered={true}
            size={{ base: "xs", md: "lg", lg: "lg", xl: "lg" }}
            onClose={() => {}}
          >
            <ModalOverlay />
            <ModalContent>
              <ModalBody>
                <div className="py-6 text-purple-darkpurple">
                  <div className="flex items-center justify-center">
                    <div className="mb-4 flex h-12 w-12 justify-center rounded-full bg-[#FDDEE4]">
                      <NoSymbolIcon className="w-7 text-[#D44D6E]" />
                    </div>
                  </div>
                  <div className="text-center">
                    <p className="font-bold">Are you sure?</p>
                    <p className="mt-2 text-purple-softpurple">
                      Your scorer has not been saved, if you exit now your
                      changes will not be saved.
                    </p>
                  </div>
                  <div className="mt-10 grid grid-cols-1 gap-4 md:grid-cols-2">
                    <button
                      className="order-last w-full rounded border border-gray-lightgray py-2 px-6 text-base md:order-first"
                      onClick={handleCancellation}
                    >
                      Exit Scorer
                    </button>
                    <button
                      className="w-full rounded bg-purple-gitcoinpurple py-2 px-6 text-base text-white"
                      onClick={() => setCancelModal(false)}
                    >
                      Continue Editing
                    </button>
                  </div>
                </div>
              </ModalBody>
            </ModalContent>
          </Modal>
        </footer>
      </div>
    </>
  );
};

export default NewScorer;<|MERGE_RESOLUTION|>--- conflicted
+++ resolved
@@ -78,8 +78,8 @@
 const NewScorer = ({
   // authenticationStatus,
 }: {
-  // authenticationStatus: AuthenticationStatus;
-}) => {
+    // authenticationStatus: AuthenticationStatus;
+  }) => {
   const router = useRouter();
   const toast = useToast();
   const [useCase, setUseCase] = useState<UseCaseInterface | undefined>(
@@ -217,15 +217,9 @@
                   Gitcoin Scoring Mechanism{" "}
                   <PopoverInfo>
                     <span className="text-sm text-white">
-<<<<<<< HEAD
                       {
                         'The scoring rules evaluate Passports based on the "Verifiable Credentials" (VCs), or "Stamps" they hold.'
                       }
-=======
-                      The scoring rules evaluate Passports based on the
-                      &quot;Verifiable Credentials&quot; (VCs), or
-                      &quot;Stamps&quot; they hold.
->>>>>>> 8f74e301
                     </span>
                   </PopoverInfo>
                 </p>
@@ -265,15 +259,9 @@
                     Gitcoin Scoring Mechanism{" "}
                     <PopoverInfo>
                       <span className="text-sm text-white">
-<<<<<<< HEAD
                         {
                           'The scoring rules evaluate Passports based on the "Verifiable Credentials" (VCs), or "Stamps" they hold.'
                         }
-=======
-                        The scoring rules evaluate Passports based on the
-                        &quot;Verifiable Credentials&quot; (VCs), or
-                        &quot;Stamps&quot; they hold.
->>>>>>> 8f74e301
                       </span>
                     </PopoverInfo>
                   </p>
@@ -286,9 +274,9 @@
                         "mt-2 w-full rounded border border-gray-lightgray bg-white p-6 md:max-w-[450px] " +
                         (!mechanism.disabled
                           ? "cursor-pointer hover:border-purple-gitcoinpurple " +
-                            (gitcoinScoringMechanism?.title === mechanism.title
-                              ? "border-purple-gitcoinpurple"
-                              : "")
+                          (gitcoinScoringMechanism?.title === mechanism.title
+                            ? "border-purple-gitcoinpurple"
+                            : "")
                           : "cursor-not-allowed")
                       }
                     >
@@ -302,10 +290,9 @@
                           }
                         >
                           {mechanism.icon(
-                            `w-7 ${
-                              mechanism.recommended
-                                ? "text-purple-gitcoinpurple"
-                                : "text-purple-darkpurple"
+                            `w-7 ${mechanism.recommended
+                              ? "text-purple-gitcoinpurple"
+                              : "text-purple-darkpurple"
                             }`
                           )}
                         </div>
@@ -394,7 +381,7 @@
             isOpen={cancelModal}
             isCentered={true}
             size={{ base: "xs", md: "lg", lg: "lg", xl: "lg" }}
-            onClose={() => {}}
+            onClose={() => { }}
           >
             <ModalOverlay />
             <ModalContent>
