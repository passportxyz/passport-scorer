// --- React Methods
import React, { useContext, useEffect, useRef } from "react";
import {
  HashRouter as Router,
  Routes,
  Route,
  redirect,
} from "react-router-dom";
import RequireAuth from "../components/RequireAuth";

// --- Components
import Dashboard from "../components/Dashboard";
import CommunityList from "../components/CommunityList";
import APIKeyList from "../components/APIKeyList";
import NewScorer from "../components/NewScorer";
import LandingPage from "../components/LandingPage";

// --- Context
import { UserContext } from "../context/userContext";
import { useToast, ToastId } from "@chakra-ui/react";

import PageLayout from "../components/PageLayout";
import HomePageLayout from "../components/HomePageLayout";
import NoMatch from "../components/NoMatch";
import { useClickOutsideToast } from "../components/useClickOutsideToast";

import { useClickOutsideToast } from "../components/useClickOutsideToast";

// Layout Route pattern from https://reactrouter.com/en/main/start/concepts#layout-routes
export const PageRoutes = () => (
  <Routes>
    <Route element={<HomePageLayout />}>
      <Route path="/" element={<LandingPage />} />
    </Route>
    <Route element={<PageLayout />}>
      <Route path="/dashboard" element={<Dashboard />}>
        <Route path="/dashboard/scorer" element={<CommunityList />} />
        <Route path="/dashboard/api-keys" element={<APIKeyList />} />
      </Route>
      <Route path="/new-scorer" element={<NewScorer />} />
    </Route>
    <Route path="*" element={<NoMatch />} />
  </Routes>
);

const PageRouter = () => {
  const { loginComplete } = useContext(UserContext);
<<<<<<< HEAD
  const { toastIdRef, openToast } = useClickOutsideToast();

  useEffect(() => {
    if (loginComplete) {
      openToast("Ethereum account has been validated.", "success");
      // toast({
      //   duration: null,
      //   isClosable: true,
      //   render: (result: any) => (
      //     <div style={{
      //       marginBottom: "80px"
      //     }} className="flex justify-between rounded-md bg-blue-darkblue p-4 text-white">
      //       <span className="step-icon step-icon-completed flex h-9 items-center">
      //         <span className="relative z-10 flex h-8 w-8 items-center justify-center rounded-full bg-teal-600">
      //           <img
      //             alt="completed icon"
      //             className="sticky top-0 h-6"
      //             src="/assets/white-check-icon.svg"
      //           />
      //         </span>
      //       </span>
      //       <p className="py-1 px-3">Ethereum account has been validated.</p>
      //       <button className="sticky top-0" onClick={result.onClose}>
      //         <img
      //           alt="close button"
      //           className="rounded-lg hover:bg-gray-500"
      //           src="/assets/x-icon.svg"
      //         />
      //       </button>
      //     </div>
      //   ),
      // });
=======
  const { openToast } = useClickOutsideToast();

  useEffect(() => {
    if (loginComplete) {
      openToast({
        duration: null,
        isClosable: true,
        render: (result: any) => (
          <div style={{
            marginBottom: "80px"
          }} className="flex justify-between rounded-md bg-blue-darkblue p-4 text-white">
            <span className="step-icon step-icon-completed flex h-9 items-center">
              <span className="relative z-10 flex h-8 w-8 items-center justify-center rounded-full bg-teal-600">
                <img
                  alt="completed icon"
                  className="sticky top-0 h-6"
                  src="/assets/white-check-icon.svg"
                />
              </span>
            </span>
            <p className="py-1 px-3">Ethereum account has been validated.</p>
            <button className="sticky top-0" onClick={result.onClose}>
              <img
                alt="close button"
                className="rounded-lg hover:bg-gray-500"
                src="/assets/x-icon.svg"
              />
            </button>
          </div>
        ),
      });
>>>>>>> 57109ae1
    }
  }, [loginComplete]);

  return (
    <Router>
      <RequireAuth>
        <PageRoutes />
      </RequireAuth>
    </Router>
  );
};

export default PageRouter;<|MERGE_RESOLUTION|>--- conflicted
+++ resolved
@@ -24,8 +24,6 @@
 import NoMatch from "../components/NoMatch";
 import { useClickOutsideToast } from "../components/useClickOutsideToast";
 
-import { useClickOutsideToast } from "../components/useClickOutsideToast";
-
 // Layout Route pattern from https://reactrouter.com/en/main/start/concepts#layout-routes
 export const PageRoutes = () => (
   <Routes>
@@ -45,40 +43,6 @@
 
 const PageRouter = () => {
   const { loginComplete } = useContext(UserContext);
-<<<<<<< HEAD
-  const { toastIdRef, openToast } = useClickOutsideToast();
-
-  useEffect(() => {
-    if (loginComplete) {
-      openToast("Ethereum account has been validated.", "success");
-      // toast({
-      //   duration: null,
-      //   isClosable: true,
-      //   render: (result: any) => (
-      //     <div style={{
-      //       marginBottom: "80px"
-      //     }} className="flex justify-between rounded-md bg-blue-darkblue p-4 text-white">
-      //       <span className="step-icon step-icon-completed flex h-9 items-center">
-      //         <span className="relative z-10 flex h-8 w-8 items-center justify-center rounded-full bg-teal-600">
-      //           <img
-      //             alt="completed icon"
-      //             className="sticky top-0 h-6"
-      //             src="/assets/white-check-icon.svg"
-      //           />
-      //         </span>
-      //       </span>
-      //       <p className="py-1 px-3">Ethereum account has been validated.</p>
-      //       <button className="sticky top-0" onClick={result.onClose}>
-      //         <img
-      //           alt="close button"
-      //           className="rounded-lg hover:bg-gray-500"
-      //           src="/assets/x-icon.svg"
-      //         />
-      //       </button>
-      //     </div>
-      //   ),
-      // });
-=======
   const { openToast } = useClickOutsideToast();
 
   useEffect(() => {
@@ -110,7 +74,6 @@
           </div>
         ),
       });
->>>>>>> 57109ae1
     }
   }, [loginComplete]);
 
