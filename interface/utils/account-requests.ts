import axios from "axios";

const SCORER_BACKEND = process.env.NEXT_PUBLIC_PASSPORT_SCORER_BACKEND;

export const createApiKey = async (name: string) => {
  try {
    const token = localStorage.getItem("access-token");
    const response = await axios.post(
      `${SCORER_BACKEND}account/api-key`,
      { name },
      {
        headers: {
          "Content-Type": "application/json",
          AUTHORIZATION: `Bearer ${token}`,
        },
      }
    );
    const { data } = await response;
  } catch (error) {
    throw error;
  }
};

export type ApiKeys = {
  id: string;
  name: string;
  created: string;
};

export const getApiKeys = async (): Promise<ApiKeys[]> => {
  try {
    const token = localStorage.getItem("access-token");
    const response = await axios.get(`${SCORER_BACKEND}account/api-key`, {
      headers: {
        "Content-Type": "application/json",
        AUTHORIZATION: `Bearer ${token}`,
      },
    });

    const { data } = response;
    return data;
  } catch (error) {
    throw error;
  }
};

<<<<<<< HEAD
export type Community = {
  name: string;
  description: string;
};

export const createCommunity = async (community: Community) => {
  try {
    const SCORER_BACKEND = process.env.NEXT_PUBLIC_PASSPORT_SCORER_BACKEND;
    const token = localStorage.getItem("access-token");
    const response = await axios.post(
      `${SCORER_BACKEND}account/communities`,
      { ...community },
      {
        headers: {
          "Content-Type": "application/json",
          AUTHORIZATION: `Bearer ${token}`,
        },
      }
    );
  } catch (error) {
    throw error;
  }
};

export const getCommunities = async (): Promise<Community[]> => {
  try {
    const SCORER_BACKEND = process.env.NEXT_PUBLIC_PASSPORT_SCORER_BACKEND;
    const token = localStorage.getItem("access-token");
    const response = await axios.get(`${SCORER_BACKEND}account/communities`, {
      headers: {
        "Content-Type": "application/json",
        AUTHORIZATION: `Bearer ${token}`,
      },
    });

    const { data } = response;
    return data;
=======
export const deleteApiKey = async (apiKeyId: ApiKeys["id"]): Promise<void> => {
  try {
    const token = localStorage.getItem("access-token");
    await axios.delete(`${SCORER_BACKEND}account/api-key/${apiKeyId}`, {
      headers: {
        AUTHORIZATION: `Bearer ${token}`,
      },
    });
>>>>>>> 42239b22
  } catch (error) {
    throw error;
  }
};<|MERGE_RESOLUTION|>--- conflicted
+++ resolved
@@ -44,7 +44,6 @@
   }
 };
 
-<<<<<<< HEAD
 export type Community = {
   name: string;
   description: string;
@@ -52,7 +51,6 @@
 
 export const createCommunity = async (community: Community) => {
   try {
-    const SCORER_BACKEND = process.env.NEXT_PUBLIC_PASSPORT_SCORER_BACKEND;
     const token = localStorage.getItem("access-token");
     const response = await axios.post(
       `${SCORER_BACKEND}account/communities`,
@@ -71,7 +69,6 @@
 
 export const getCommunities = async (): Promise<Community[]> => {
   try {
-    const SCORER_BACKEND = process.env.NEXT_PUBLIC_PASSPORT_SCORER_BACKEND;
     const token = localStorage.getItem("access-token");
     const response = await axios.get(`${SCORER_BACKEND}account/communities`, {
       headers: {
@@ -82,7 +79,11 @@
 
     const { data } = response;
     return data;
-=======
+  } catch (error) {
+    throw error;
+  }
+};
+
 export const deleteApiKey = async (apiKeyId: ApiKeys["id"]): Promise<void> => {
   try {
     const token = localStorage.getItem("access-token");
@@ -91,7 +92,6 @@
         AUTHORIZATION: `Bearer ${token}`,
       },
     });
->>>>>>> 42239b22
   } catch (error) {
     throw error;
   }
