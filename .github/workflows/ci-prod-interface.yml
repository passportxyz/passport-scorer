--- conflicted
+++ resolved
@@ -47,27 +47,6 @@
         working-directory: ./interface
         run: yarn --frozen-lockfile && yarn build
 
-<<<<<<< HEAD
-=======
-      - name: Run Cypress tests
-        uses: cypress-io/github-action@v5
-        with:
-          working-directory: ./test_syn
-          start: |
-            yarn start:api
-            yarn start:ui
-          wait-on: "http://127.0.0.1:3000,http://127.0.0.1:8000/health/"
-          record: true
-          command: yarn test:e2e:local
-        env:
-          NEXT_PUBLIC_PASSPORT_SCORER_ALCHEMY_API_KEY: ${{ secrets.NEXT_PUBLIC_PASSPORT_SCORER_ALCHEMY_API_KEY }}
-          config: "baseUrl=http://localhost:8000"
-          # pass the Cypress Cloud record key as an environment variable
-          CYPRESS_RECORD_KEY: ${{ secrets.CYPRESS_RECORD_KEY }}
-          # pass GitHub token to allow accurately detecting a build vs a re-run build
-          GITHUB_TOKEN: ${{ secrets.GITHUB_TOKEN }}
-
->>>>>>> 2ce6cdc0
   deploy-app:
     needs: [ui-test, cypress-test]
     runs-on: ubuntu-latest
