--- conflicted
+++ resolved
@@ -27,14 +27,10 @@
         let contract_address_op_mainnet = get_env("STAKING_CONTRACT_ADDRESS_OP_MAINNET")
             .parse::<Address>()
             .unwrap();
-
-<<<<<<< HEAD
+      
         let contract_address_op_sepolia = get_env("STAKING_CONTRACT_ADDRESS_OP_SEPOLIA")
             .parse::<Address>()
             .unwrap();
-
-=======
->>>>>>> f2ab8ef9
         let contract_address_arbitrum_mainnet = get_env("STAKING_CONTRACT_ADDRESS_ARBITRUM_MAINNET")
             .parse::<Address>()
             .unwrap();
