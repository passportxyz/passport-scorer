import * as pulumi from "@pulumi/pulumi";
import * as aws from "@pulumi/aws";

import {
  ScorerEnvironmentConfig,
  ScorerService,
  buildHttpLambdaFn,
  createIndexerService,
  createScoreExportBucketAndDomain,
  createScorerECSService,
  createTargetGroup,
  getEnvironment,
  createSharedLambdaResources,
  createDeadLetterQueue,
  createRescoreQueue,
  buildQueueLambdaFn,
} from "../lib/scorer/new_service";
<<<<<<< HEAD
import {
  LoadBalancerAlarmThresholds,
  createLoadBalancerAlarms,
} from "../lib/scorer/loadBalancer";
=======
>>>>>>> 314f780f
import { _createScheduledTask, createScheduledTask } from "../lib/scorer/scheduledTasks";

// The following vars are not allowed to be undefined, hence the `${...}` magic

//////////////////////////////////////////////////////////////
// Loading environment variables
//////////////////////////////////////////////////////////////
const PROVISION_STAGING_FOR_LOADTEST =
  `${process.env["PROVISION_STAGING_FOR_LOADTEST"]}`.toLowerCase() === "true";

type StackType = "review" | "staging" | "production";
export const stack: StackType = pulumi.getStack() as StackType;
export const region = aws.getRegion();
const route53Zone = `${process.env["ROUTE_53_ZONE"]}`;
const route53ZoneForPublicData = `${process.env["ROUTE_53_ZONE_FOR_PUBLIC_DATA"]}`;

const domain =
  stack == "production"
    ? `api.scorer.${process.env["DOMAIN"]}`
    : `api.${stack}.scorer.${process.env["DOMAIN"]}`;
const rootDomain = process.env["DOMAIN"];

const publicDataDomain =
  stack == "production"
    ? `public.scorer.${process.env["DOMAIN"]}`
    : `public.${stack}.scorer.${process.env["DOMAIN"]}`;
const publicServiceUrl = `https://${domain}`;

const SCORER_SERVER_SSM_ARN = `${process.env["SCORER_SERVER_SSM_ARN"]}`;

const dockerGtcPassportScorerImage = `${process.env["DOCKER_GTC_PASSPORT_SCORER_IMAGE"]}`;
const dockerGtcPassportVerifierImage = `${process.env["DOCKER_GTC_PASSPORT_VERIFIER_IMAGE"]}`;

const dockerGtcSubmitPassportLambdaImage = `${process.env["DOCKER_GTC_SUBMIT_PASSPORT_LAMBDA_IMAGE"]}`;
const trustedIAMIssuers = `${process.env["TRUSTED_IAM_ISSUERS"]}`;

const redashDbUsername = `${process.env["REDASH_DB_USER"]}`;
const redashDbPassword = pulumi.secret(`${process.env["REDASH_DB_PASSWORD"]}`);
const redashDbName = `${process.env["REDASH_DB_NAME"]}`;
const redashSecretKey = pulumi.secret(`${process.env["REDASH_SECRET_KEY"]}`);
const redashMailUsername = `${process.env["REDASH_MAIL_USERNAME"]}`;
const redashMailPassword = pulumi.secret(
  `${process.env["REDASH_MAIL_PASSWORD"]}`
);

const pagerDutyIntegrationEndpoint = `${process.env["PAGERDUTY_INTEGRATION_ENDPOINT"]}`;

const coreInfraStack = new pulumi.StackReference(`gitcoin/core-infra/${stack}`);
const RDS_SECRET_ARN = coreInfraStack.getOutput("rdsSecretArn");

const vpcID = coreInfraStack.getOutput("vpcId");
const vpcPrivateSubnetIds = coreInfraStack.getOutput("privateSubnetIds");
const vpcPublicSubnetIds = coreInfraStack.getOutput("publicSubnetIds");

const vpcPublicSubnetId1 = vpcPublicSubnetIds.apply((values) => values[0]);

const vpcPublicSubnetId2 = vpcPublicSubnetIds.apply((values) => values[1]);

const redisCacheOpsConnectionUrl =
  coreInfraStack.getOutput("redisConnectionUrl");

const CERAMIC_CACHE_SCORER_ID_CONFG = Object({
  review: 1,
  staging: 14,
  production: 335,
});

const loadBalancerAlarmThresholds: LoadBalancerAlarmThresholds = {
  targetResponseTime: 2, // seconds
  percentHTTPCodeTarget4XX: 0.01, // percentage value for target error codes
  percentHTTPCodeTarget5XX: 0.01, // percentage value for target error codes
  percentHTTPCodeELB4XX: 0.01, // percentage value for ELB error codes
  percentHTTPCodeELB5XX: 0.01, // percentage value for ELB error codes
};

const CERAMIC_CACHE_SCORER_ID = CERAMIC_CACHE_SCORER_ID_CONFG[stack];

type EcsTaskConfigurationType = {
  memory: number;
  cpu: number;
  desiredCount: number;
};

type EcsServiceNameType = "scorer-api-default" | "scorer-api-reg";
const ecsTaskConfigurations: Record<
  EcsServiceNameType,
  Record<StackType, EcsTaskConfigurationType>
> = {
  "scorer-api-default": {
    review: {
      memory: 1024,
      cpu: 512,
      desiredCount: 1,
    },
    staging: {
      memory: 1024,
      cpu: 512,
      desiredCount: 1,
    },
    production: {
      memory: 2048,
      cpu: 512,
      desiredCount: 2,
    },
  },
  "scorer-api-reg": {
    review: {
      memory: 1024,
      cpu: 512,
      desiredCount: 1,
    },
    staging: {
      memory: 1024,
      cpu: 512,
      desiredCount: 1,
    },
    production: {
      memory: 4096,
      cpu: 2048,
      desiredCount: 2,
    },
  },
};

if (PROVISION_STAGING_FOR_LOADTEST) {
  // If we are provisioning for staging we want to have the same sizing as for production
  // So we copy over the production values to the staging values in ecsTaskConfigurations
  ecsTaskConfigurations["scorer-api-default"]["staging"] =
    ecsTaskConfigurations["scorer-api-default"]["production"];
  ecsTaskConfigurations["scorer-api-reg"]["staging"] =
    ecsTaskConfigurations["scorer-api-reg"]["production"];
}

// This matches the default security group that awsx previously created when creating the Cluster.
// https://github.com/pulumi/pulumi-awsx/blob/45136c540f29eb3dc6efa5b4f51cfe05ee75c7d8/awsx-classic/ecs/cluster.ts#L110
const privateSubnetSecurityGroup = new aws.ec2.SecurityGroup(
  "private-subnet-secgrp",
  {
    description: "Security Group for Web Services",
    vpcId: vpcID,
    ingress: [
      {
        protocol: "TCP",
        fromPort: 22,
        toPort: 22,
        cidrBlocks: ["0.0.0.0/0"],
        description: "allow ssh in from any ipv4 address",
      },
      {
        protocol: "TCP",
        fromPort: 0,
        toPort: 65535,
        cidrBlocks: ["0.0.0.0/0"],
        description: "allow incoming tcp on any port from any ipv4 address",
      },
    ],
    egress: [
      {
        protocol: "-1",
        fromPort: 0,
        toPort: 0,
        cidrBlocks: ["0.0.0.0/0"],
        description: "allow output to any ipv4 address using any protocol",
      },
    ],
  }
);

const scorerDbProxyEndpoint = coreInfraStack.getOutput("rdsProxyEndpoint");
const scorerDbProxyEndpointConn = coreInfraStack.getOutput(
  "rdsProxyConnectionUrl"
);
const readreplica0ConnectionUrl = coreInfraStack.getOutput(
  "readreplica0ConnectionUrl"
);

//////////////////////////////////////////////////////////////
// Set up ALB and ECS cluster
//////////////////////////////////////////////////////////////

const cluster = new aws.ecs.Cluster("scorer", {
  settings: [{ name: "containerInsights", value: "enabled" }],
});

export const clusterId = cluster.id;

// Create bucket for access logs
const accessLogsBucket = new aws.s3.Bucket(`gitcoin-scorer-access-logs`, {
  acl: "private",
  forceDestroy: stack == "production" ? false : true,
});

const serviceAccount = aws.elb.getServiceAccount({});

const accessLogsBucketPolicyDocument = aws.iam.getPolicyDocumentOutput({
  statements: serviceAccount.then((serviceAccount) => [
    {
      effect: "Allow",
      principals: [
        {
          type: "AWS",
          identifiers: [pulumi.interpolate`${serviceAccount.arn}`],
        },
      ],
      actions: ["s3:PutObject"],
      resources: [
        pulumi.interpolate`arn:aws:s3:::${accessLogsBucket.id}/AWSLogs/*`,
      ],
    },
    {
      effect: "Allow",
      principals: [
        {
          type: "Service",
          identifiers: ["logdelivery.elb.amazonaws.com"],
        },
      ],
      actions: ["s3:GetBucketAcl"],
      resources: [pulumi.interpolate`arn:aws:s3:::${accessLogsBucket.id}`],
    },
  ]),
});

const accessLogsBucketPolicy = new aws.s3.BucketPolicy(
  `gitcoin-accessLogs-policy`,
  {
    bucket: accessLogsBucket.id,
    policy: accessLogsBucketPolicyDocument.apply(
      (accessLogsBucketPolicyDocument) => accessLogsBucketPolicyDocument.json
    ),
  }
);

const albSecGrp = new aws.ec2.SecurityGroup(`scorer-service-alb`, {
  description: "scorer-service-alb",
  vpcId: vpcID,
  ingress: [
    { protocol: "tcp", fromPort: 80, toPort: 80, cidrBlocks: ["0.0.0.0/0"] },
    { protocol: "tcp", fromPort: 443, toPort: 443, cidrBlocks: ["0.0.0.0/0"] },
  ],
  egress: [
    { protocol: "tcp", fromPort: 80, toPort: 80, cidrBlocks: ["0.0.0.0/0"] },
    { protocol: "tcp", fromPort: 443, toPort: 443, cidrBlocks: ["0.0.0.0/0"] },
  ],
});

// Creates an ALB associated with our custom VPC.
const alb = new aws.alb.LoadBalancer(`scorer-service`, {
  loadBalancerType: "application",
  internal: false,
  securityGroups: [albSecGrp.id],
  subnets: vpcPublicSubnetIds,
  accessLogs: {
    bucket: accessLogsBucket.bucket,
    enabled: true,
  },
  tags: {
    name: "scorer-service",
  },
});

// Listen to HTTP traffic on port 80 and redirect to 443
const httpListener = new aws.alb.Listener("scorer-http-listener", {
  loadBalancerArn: alb.arn,
  port: 80,
  protocol: "HTTP",
  defaultActions: [
    {
      type: "redirect",
      redirect: {
        protocol: "HTTPS",
        port: "443",
        statusCode: "HTTP_301",
      },
    },
  ],
  tags: {
    name: "scorer-http-listener",
  },
});

//////////////////////////////////////////////////////////////
// Set up the target groups
//////////////////////////////////////////////////////////////

// Target group with the port of the Docker image
const targetGroupDefault = createTargetGroup("scorer-api-default", vpcID);
const targetGroupPassport = createTargetGroup("scorer-api-passport", vpcID);
const targetGroupRegistry = createTargetGroup("scorer-api-reg", vpcID);
const targetGroupRegistrySubmitPassport = createTargetGroup(
  "scorer-api-reg-sp",
  vpcID
);

//////////////////////////////////////////////////////////////
// Create the HTTPS listener, and set the default target group
//////////////////////////////////////////////////////////////
const HTTPS_ALB_CERT_ARN = coreInfraStack.getOutput("API_CERTIFICATE_ARN");
const httpsListener = HTTPS_ALB_CERT_ARN.apply(
  (certificate) =>
    new aws.alb.Listener("scorer-https-listener", {
      loadBalancerArn: alb.arn,
      protocol: "HTTPS",
      port: 443,
      certificateArn: certificate,
      defaultActions: [
        {
          type: "forward",
          targetGroupArn: targetGroupDefault.arn,
        },
      ],
      tags: {
        name: "scorer-https-listener",
      },
    })
);

// Create a DNS record for the load balancer
const www = new aws.route53.Record("scorer", {
  zoneId: route53Zone,
  name: domain,
  type: "A",
  aliases: [
    {
      name: alb.dnsName,
      zoneId: alb.zoneId,
      evaluateTargetHealth: true,
    },
  ],
});

const dpoppEcsRole = new aws.iam.Role("dpoppEcsRole", {
  assumeRolePolicy: JSON.stringify({
    Version: "2012-10-17",
    Statement: [
      {
        Action: "sts:AssumeRole",
        Effect: "Allow",
        Sid: "",
        Principal: {
          Service: "ecs-tasks.amazonaws.com",
        },
      },
    ],
  }),
  inlinePolicies: [
    {
      name: "allow_exec",
      policy: JSON.stringify({
        Version: "2012-10-17",
        Statement: [
          {
            Effect: "Allow",
            Action: [
              "ssmmessages:CreateControlChannel",
              "ssmmessages:CreateDataChannel",
              "ssmmessages:OpenControlChannel",
              "ssmmessages:OpenDataChannel",
            ],
            Resource: "*",
          },
        ],
      }),
    },
    {
      name: "allow_iam_secrets_access",
      policy: JSON.stringify({
        Version: "2012-10-17",
        Statement: [
          {
            Action: ["secretsmanager:GetSecretValue"],
            Effect: "Allow",
            Resource: SCORER_SERVER_SSM_ARN,
          },
        ],
      }),
    },
  ],
  managedPolicyArns: [
    "arn:aws:iam::aws:policy/service-role/AmazonECSTaskExecutionRolePolicy",
  ],
  tags: {
    dpopp: "",
  },
});

const pagerdutyTopic = new aws.sns.Topic("pagerduty", {
  name: "ScorerPagerduty",
  tracingConfig: "PassThrough",
});

const PAGERDUTY_INTEGRATION_ENDPOINT = pulumi.secret(
  pagerDutyIntegrationEndpoint
);

const identity = aws.getCallerIdentity();

const pagerdutyTopicPolicy = new aws.sns.TopicPolicy("pagerdutyTopicPolicy", {
  arn: pagerdutyTopic.arn,
  policy: pagerdutyTopic.arn.apply((arn) =>
    identity.then(({ accountId }) =>
      JSON.stringify({
        Id: "__default_policy_ID",
        Statement: [
          {
            Action: [
              "SNS:GetTopicAttributes",
              "SNS:SetTopicAttributes",
              "SNS:AddPermission",
              "SNS:RemovePermission",
              "SNS:DeleteTopic",
              "SNS:Subscribe",
              "SNS:ListSubscriptionsByTopic",
              "SNS:Publish",
            ],
            Condition: {
              StringEquals: { "AWS:SourceOwner": accountId },
            },
            Effect: "Allow",
            Principal: { AWS: "*" },
            Resource: arn,
            Sid: "__default_statement_ID",
          },
        ],
        Version: "2008-10-17",
      })
    )
  ),
});

const pagerdutySubscription =
  stack == "production"
    ? new aws.sns.TopicSubscription("pagerdutySubscription", {
        endpoint: PAGERDUTY_INTEGRATION_ENDPOINT,
        protocol: "https",
        topic: pagerdutyTopic.arn,
      })
    : null;

const deadLetterQueue = createDeadLetterQueue({ alertTopic: pagerdutyTopic });

const rescoreQueue = createRescoreQueue({ deadLetterQueue });

const serviceTaskRole = new aws.iam.Role("scorer-service-task-role", {
  name: "scorer-service-task-role",
  assumeRolePolicy: JSON.stringify({
    Version: "2012-10-17",
    Statement: [
      {
        Action: "sts:AssumeRole",
        Effect: "Allow",
        Sid: "",
        Principal: {
          Service: "ecs-tasks.amazonaws.com",
        },
      },
    ],
  }),
  inlinePolicies: [
    {
      name: "ecs_task_role",
      policy: rescoreQueue.arn.apply((rescoreQueueArn) =>
        JSON.stringify({
          Version: "2012-10-17",
          Statement: [
            // SQS permissions
            {
              Effect: "Allow",
              Action: ["sqs:SendMessage"],
              Resource: rescoreQueueArn,
            },
            // S3 permissions
            {
              Effect: "Allow",
              Action: ["s3:PutObject"],
              Resource: "*",
            },
          ],
        })
      ),
    },
  ],
});

const envConfig: ScorerEnvironmentConfig = {
  allowedHosts: JSON.stringify([domain, "*"]),
  domain: domain,
  csrfTrustedOrigins: JSON.stringify([`https://${domain}`]),
  rdsConnectionUrl: scorerDbProxyEndpointConn,
  readReplicaConnectionUrl: readreplica0ConnectionUrl,
  redisCacheOpsConnectionUrl: redisCacheOpsConnectionUrl,
  uiDomains: JSON.stringify([
    "scorer." + rootDomain,
    "www.scorer." + rootDomain,
  ]),
  debug: "off",
  passportPublicUrl: "https://passport.gitcoin.co/",
  rescoreQueueUrl: rescoreQueue.url,
};

const environment = getEnvironment(envConfig);

//////////////////////////////////////////////////////////////
// Set up log groups for API service and worker
//////////////////////////////////////////////////////////////
const serviceLogGroup = new aws.cloudwatch.LogGroup("scorer-service", {
  retentionInDays: 90,
  tags: {
    name: `cloudwatch-loggroup-scorer-service`,
  },
});
const workerLogGroup = new aws.cloudwatch.LogGroup("scorer-worker", {
  retentionInDays: 90,
  tags: {
    name: `cloudwatch-loggroup-scorer-worker`,
  },
});

//////////////////////////////////////////////////////////////
// Set up the Scorer ECS service
//////////////////////////////////////////////////////////////
const baseScorerServiceConfig: ScorerService = {
  cluster,
  alb,
  dockerImageScorer: dockerGtcPassportScorerImage,
  dockerImageVerifier: dockerGtcPassportVerifierImage,
  executionRole: dpoppEcsRole,
  taskRole: serviceTaskRole,
  logGroup: serviceLogGroup,
  subnets: vpcPrivateSubnetIds,
  securityGroup: privateSubnetSecurityGroup,
  needsVerifier: false,
  httpListenerArn: httpsListener.arn,
  targetGroup: targetGroupDefault,
  autoScaleMaxCapacity: 20,
  autoScaleMinCapacity: 2,
  alertTopic: pagerdutyTopic,
};

const scorerServiceDefault = createScorerECSService(
  "scorer-api-default",
  {
    ...baseScorerServiceConfig,
    targetGroup: targetGroupDefault,
    memory: ecsTaskConfigurations["scorer-api-default"][stack].memory,
    cpu: ecsTaskConfigurations["scorer-api-default"][stack].cpu,
    desiredCount:
      ecsTaskConfigurations["scorer-api-default"][stack].desiredCount,
  },
  envConfig,
  loadBalancerAlarmThresholds
);

const scorerServiceRegistry = createScorerECSService(
  "scorer-api-reg",
  {
    ...baseScorerServiceConfig,
    listenerRulePriority: 3000,
    httpListenerRulePaths: ["/registry/*"],
    targetGroup: targetGroupRegistry,
    memory: ecsTaskConfigurations["scorer-api-reg"][stack].memory,
    cpu: ecsTaskConfigurations["scorer-api-reg"][stack].cpu,
    desiredCount: ecsTaskConfigurations["scorer-api-reg"][stack].desiredCount,
  },
  envConfig,
  loadBalancerAlarmThresholds
);

//////////////////////////////////////////////////////////////
// Set up the worker role
//////////////////////////////////////////////////////////////
const workerRole = RDS_SECRET_ARN.apply(
  (rdsSecrets) =>
    new aws.iam.Role("scorer-bkgrnd-worker-role", {
      assumeRolePolicy: JSON.stringify({
        Version: "2012-10-17",
        Statement: [
          {
            Action: "sts:AssumeRole",
            Effect: "Allow",
            Sid: "",
            Principal: {
              Service: "ecs-tasks.amazonaws.com",
            },
          },
        ],
      }),
      inlinePolicies: [
        {
          name: "allow_exec",
          policy: JSON.stringify({
            Version: "2012-10-17",
            Statement: [
              {
                Effect: "Allow",
                Action: [
                  "ssmmessages:CreateControlChannel",
                  "ssmmessages:CreateDataChannel",
                  "ssmmessages:OpenControlChannel",
                  "ssmmessages:OpenDataChannel",
                ],
                Resource: "*",
              },
            ],
          }),
        },
        {
          name: "allow_iam_secrets_access",
          policy: JSON.stringify({
            Version: "2012-10-17",
            Statement: [
              {
                Action: ["secretsmanager:GetSecretValue"],
                Effect: "Allow",
                Resource: [SCORER_SERVER_SSM_ARN, rdsSecrets],
              },
            ],
          }),
        },
      ],
      managedPolicyArns: [
        "arn:aws:iam::aws:policy/service-role/AmazonECSTaskExecutionRolePolicy",
      ],
      tags: {
        dpopp: "",
      },
    })
);

const secgrp = new aws.ec2.SecurityGroup(`scorer-run-migrations-task`, {
  description: "gitcoin-ecs-task",
  vpcId: vpcID,
  ingress: [
    { protocol: "tcp", fromPort: 22, toPort: 22, cidrBlocks: ["0.0.0.0/0"] },
    { protocol: "tcp", fromPort: 80, toPort: 80, cidrBlocks: ["0.0.0.0/0"] },
  ],
  egress: [
    {
      protocol: "-1",
      fromPort: 0,
      toPort: 0,
      cidrBlocks: ["0.0.0.0/0"],
    },
  ],
});

export const securityGroupForTaskDefinition = secgrp.id;

//////////////////////////////////////////////////////////////
// Set up EC2 instance
//      - it is intended to be used for troubleshooting
//////////////////////////////////////////////////////////////

const ubuntu = aws.ec2.getAmi({
  mostRecent: true,
  filters: [
    {
      name: "name",
      values: ["ubuntu/images/hvm-ssd/ubuntu-focal-20.04-amd64-server-*"],
    },
    {
      name: "virtualization-type",
      values: ["hvm"],
    },
  ],
  owners: ["099720109477"],
});

// Script to install docker in ec2 instance
const ec2InitScript = `#!/bin/bash

# Installing docker in ubuntu
# Instructions taken from here: https://docs.docker.com/engine/install/ubuntu/

mkdir /var/log/gitcoin
echo $(date) "Starting installation of docker" >> /var/log/gitcoin/init.log
apt-get remove docker docker-engine docker.io containerd runc

apt-get update

apt-get install -y \
  ca-certificates \
  curl \
  gnupg \
  lsb-release

curl -fsSL https://download.docker.com/linux/ubuntu/gpg | gpg --dearmor -o /usr/share/keyrings/docker-archive-keyring.gpg

echo \
"deb [arch=$(dpkg --print-architecture) signed-by=/usr/share/keyrings/docker-archive-keyring.gpg] https://download.docker.com/linux/ubuntu \
$(lsb_release -cs) stable" | tee /etc/apt/sources.list.d/docker.list > /dev/null

apt-get update
apt-get install -y docker-ce docker-ce-cli containerd.io awscli
mkdir /var/log/gitcoin
echo $(date) "Finished installation of docker" >> /var/log/gitcoin/init.log

echo $(date) "Installing postgresql client" >> /var/log/gitcoin/init.log
# Install postgresql client, instructions from here: https://www.postgresql.org/download/linux/ubuntu/
# Create the file repository configuration:
sh -c 'echo "deb https://apt.postgresql.org/pub/repos/apt $(lsb_release -cs)-pgdg main" > /etc/apt/sources.list.d/pgdg.list'

# Import the repository signing key:
wget --quiet -O - https://www.postgresql.org/media/keys/ACCC4CF8.asc | apt-key add -

# Update the package lists:
apt-get update

# Install the latest version of PostgreSQL.
# If you want a specific version, use 'postgresql-12' or similar instead of 'postgresql':
apt-get -y install postgresql-client-13

`;

const web = new aws.ec2.Instance("troubleshooting-instance", {
  ami: ubuntu.then((ubuntu) => ubuntu.id),
  associatePublicIpAddress: true,
  instanceType: "t3.medium",
  subnetId: vpcPublicSubnetId1,
  vpcSecurityGroupIds: [secgrp.id],
  rootBlockDevice: {
    volumeSize: 50,
  },
  tags: {
    name: "Passport Scorer - troubleshooting instance",
    Name: "Passport Scorer - troubleshooting instance",
  },
  userData: ec2InitScript,
});

export const ec2PublicIp = web.publicIp;
export const dockrRunCmd = pulumi.secret(
  pulumi.interpolate`docker run -it -e CERAMIC_CACHE_SCORER_ID=${CERAMIC_CACHE_SCORER_ID}  -e 'DATABASE_URL=${scorerDbProxyEndpointConn}' -e 'CELERY_BROKER_URL=${redisCacheOpsConnectionUrl}' '${dockerGtcPassportScorerImage}' bash`
);

///////////////////////
// Redash instance
///////////////////////

const redashDbSecgrp = new aws.ec2.SecurityGroup(`redash-db`, {
  description: "Security Group for DB",
  vpcId: vpcID,
  ingress: [
    {
      protocol: "tcp",
      fromPort: 5432,
      toPort: 5432,
      cidrBlocks: ["10.0.0.0/16"],
    },
  ],
  egress: [
    {
      protocol: "-1",
      fromPort: 0,
      toPort: 0,
      cidrBlocks: ["0.0.0.0/0"],
    },
  ],
  name: "redash-db",
});
// This is hardocded until redash db will be moved to core infra
let dbSubnetGroupId = `core-rds`;

// Create an RDS instance
const redashDb = new aws.rds.Instance(
  "redash-db-0",
  {
    identifier: "redash-db",
    allocatedStorage: 20,
    maxAllocatedStorage: 30, // maxAllocatedStorage needs to be bigger than allocatedStorage
    engine: "postgres",
    engineVersion: "13.13",
    instanceClass: "db.t3.micro",
    dbName: redashDbName,
    password: redashDbPassword,
    username: redashDbUsername,
    skipFinalSnapshot: true,
    dbSubnetGroupName: dbSubnetGroupId,
    vpcSecurityGroupIds: [redashDbSecgrp.id],
    backupRetentionPeriod: 5,
    performanceInsightsEnabled: true,
  },
  { protect: true }
);

const dbUrl = redashDb.endpoint;
export const redashDbUrl = pulumi.secret(
  pulumi.interpolate`postgresql://${redashDbUsername}:${redashDbPassword}@${dbUrl}/${redashDbName}`
);

const redashSecurityGroup = new aws.ec2.SecurityGroup(
  "redashServerSecurityGroup",
  {
    vpcId: vpcID,
    ingress: [
      {
        protocol: "tcp",
        fromPort: 443,
        toPort: 443,
        cidrBlocks: ["0.0.0.0/0"],
      }, // IPv4 HTTPS
      { protocol: "tcp", fromPort: 443, toPort: 443, ipv6CidrBlocks: ["::/0"] }, // IPv6 HTTPS
      { protocol: "tcp", fromPort: 22, toPort: 22, cidrBlocks: ["0.0.0.0/0"] }, // IPv4 SSH
      { protocol: "tcp", fromPort: 80, toPort: 80, cidrBlocks: ["0.0.0.0/0"] }, // IPv4 HTTP
      { protocol: "tcp", fromPort: 80, toPort: 80, ipv6CidrBlocks: ["::/0"] }, // IPv6 HTTP
      {
        protocol: "tcp",
        fromPort: 5000,
        toPort: 5000,
        cidrBlocks: ["0.0.0.0/0"],
      }, // IPv4 Custom TCP 5000
      {
        protocol: "tcp",
        fromPort: 5000,
        toPort: 5000,
        ipv6CidrBlocks: ["::/0"],
      }, // IPv6 Custom TCP 5000
    ],
    egress: [
      {
        protocol: "-1",
        fromPort: 0,
        toPort: 0,
        cidrBlocks: ["0.0.0.0/0"],
      },
    ],
  }
);

export const REDASH_HOST =
  stack == "production"
    ? "https://redash.api.scorer.gitcoin.co"
    : `https://redash.api.${stack}.scorer.gitcoin.co`;
export const REDASH_MAIL_DEFAULT_SENDER =
  stack == "production"
    ? "passport+redash@gitcoin.co"
    : `passport+redash_${stack}@gitcoin.co`;
const redashInitScript = redashDbUrl.apply((url) =>
  redashDbPassword.apply((dbPassword) =>
    redashSecretKey.apply((secretKey) =>
      redashMailPassword.apply(
        (mailPassword) =>
          `#!/bin/bash

          echo "Setting environment variables..."
          export POSTGRES_PASSWORD="${dbPassword}"
          export REDASH_DATABASE_URL="${url}"
          export REDASH_SECRET_KEY="${secretKey}"
          export REDASH_MAIL_USERNAME="${redashMailUsername}"
          export REDASH_MAIL_PASSWORD="${mailPassword}"
          export REDASH_HOST="${REDASH_HOST}"
          export REDASH_MAIL_DEFAULT_SENDER="${REDASH_MAIL_DEFAULT_SENDER}"

          echo "Try to pull from git repo or clone the repo if it was not cloned before ..."
          git pull /passport-redash || git clone https://github.com/gitcoinco/passport-redash.git /passport-redash

          echo "Changing directory and setting permissions..."
          cd /passport-redash

          chmod +x ./setup.sh
          ./setup.sh

          cd data
          echo "Check docker compose version ..."
          docker-compose -v

          echo "Start docker-compose ..."
          docker-compose up -d
          `
      )
    )
  )
);

const redashinstance = new aws.ec2.Instance("redashinstance", {
  ami: ubuntu.then((ubuntu: { id: any }) => ubuntu.id),
  associatePublicIpAddress: true,
  instanceType: "t3.medium",
  subnetId: vpcPublicSubnetId2,
  rootBlockDevice: {
    volumeSize: 50,
  },
  tags: {
    name: "Redash Analytics",
    Name: "Redash Analytics",
  },
  userData: redashInitScript,
  vpcSecurityGroupIds: [redashSecurityGroup.id],
});

const redashAlbSecGrp = new aws.ec2.SecurityGroup(`redash-service-alb`, {
  description: "redash-service-alb",
  vpcId: vpcID,
  ingress: [
    { protocol: "tcp", fromPort: 80, toPort: 80, cidrBlocks: ["0.0.0.0/0"] },
    { protocol: "tcp", fromPort: 443, toPort: 443, cidrBlocks: ["0.0.0.0/0"] },
  ],
  egress: [
    { protocol: "tcp", fromPort: 80, toPort: 80, cidrBlocks: ["0.0.0.0/0"] },
    { protocol: "tcp", fromPort: 443, toPort: 443, cidrBlocks: ["0.0.0.0/0"] },
  ],
});

// Creates an ALB associated with our custom VPC.
const redashAlb = new aws.alb.LoadBalancer(`redash-service`, {
  loadBalancerType: "application",
  internal: false,
  securityGroups: [redashAlbSecGrp.id],
  subnets: vpcPublicSubnetIds,
  tags: {
    name: "redash-service",
  },
});

// Listen to HTTP traffic on port 80 and redirect to 443
const redashHttpListener = new aws.alb.Listener("redash-http-listener", {
  loadBalancerArn: redashAlb.arn,
  port: 80,
  protocol: "HTTP",
  defaultActions: [
    {
      type: "redirect",
      redirect: {
        protocol: "HTTPS",
        port: "443",
        statusCode: "HTTP_301",
      },
    },
  ],
  tags: {
    name: "redash-http-listener",
  },
});

// Target group with the port of the UI
const redashTarget = new aws.alb.TargetGroup("redash-target", {
  vpcId: vpcID,
  targetType: "ip",
  port: 80,
  protocol: "HTTP",
  healthCheck: { path: "/ping", unhealthyThreshold: 5 },
});

// Listen to traffic on port 443 & route it through the target group
const redashHttpsListener = HTTPS_ALB_CERT_ARN.apply(
  (certificate) =>
    new aws.alb.Listener("redash-https-listener", {
      loadBalancerArn: redashAlb.arn,
      port: 443,
      protocol: "HTTPS",
      certificateArn: certificate,
      defaultActions: [
        {
          type: "forward",
          targetGroupArn: redashTarget.arn,
        },
      ],
      tags: {
        name: "redash-https-listener",
      },
    })
);

const redashRecord = new aws.route53.Record("redash", {
  zoneId: route53Zone,
  name: "redash." + domain,
  type: "A",
  aliases: [
    {
      name: redashAlb.dnsName,
      zoneId: redashAlb.zoneId,
      evaluateTargetHealth: true,
    },
  ],
});

new aws.lb.TargetGroupAttachment("redashTargetAttachment", {
  targetId: redashinstance.privateIp,
  targetGroupArn: redashTarget.arn,
});

export const weeklyDataDumpTaskDefinition = _createScheduledTask(
  "weekly-data-dump",
  {
    ...baseScorerServiceConfig,
    securityGroup: secgrp,
    command:
      "python manage.py dump_stamp_data --database=read_replica_0 --batch-size=1000",
    scheduleExpression: "cron(30 23 ? * FRI *)", // Run the task every friday at 23:30 UTC
    alertTopic: pagerdutyTopic,
  },
  envConfig
);

export const dailyDataDumpTaskDefinition = createScheduledTask(
  "daily-data-dump",
  86400, // 1 day
  {
    ...baseScorerServiceConfig,
    cpu: 1024,
    memory: 2048,
    securityGroup: secgrp,
    ephemeralStorageSizeInGiB: 100,
    command: [
      "python",
      "manage.py",
      "scorer_dump_data",
      "--database=read_replica_0",
      "--config",
      "'" +
        JSON.stringify([
          { name: "ceramic_cache.CeramicCache", "extra-args": {} },
          { name: "registry.Event", "extra-args": {} },
          { name: "registry.HashScorerLink", "extra-args": {} },
          {
            name: "registry.Stamp",
            select_related: ["passport"],
            "extra-args": {},
          },
        ]) +
        "'",
      "--s3-uri=s3://passport-scorer/daily_data_dumps/",
      "--batch-size=20000",
    ].join(" "),
    scheduleExpression: "cron(30 0 ? * * *)", // Run the task daily at 00:30 UTC
    alertTopic: pagerdutyTopic,
  },
  envConfig
);

export const dailyDataDumpTaskDefinitionParquet = createScheduledTask(
  "daily-data-dump-parquet",
  86400, // 1 day
  {
    ...baseScorerServiceConfig,
    cpu: 1024,
    memory: 2048,
    securityGroup: secgrp,
    ephemeralStorageSizeInGiB: 100,
    command: [
      "python",
      "manage.py",
      "scorer_dump_data_parquet",
      "--database=read_replica_0",
      "--apps=registry,ceramic_cache,account,scorer_weighted,trusta_labs",
      "--s3-uri=s3://passport-scorer/daily_data_dumps/",
      "--batch-size=20000",
    ].join(" "),
    scheduleExpression: "cron(30 0 ? * * *)", // Run the task daily at 00:30 UTC
    alertTopic: pagerdutyTopic,
  },
  envConfig
);

/*
 * Exporting score data for OSO
 */
export const dailyScoreExportForOSO = createScheduledTask(
  "daily-score-export-for-oso",
  86400, // 1 day
  {
    ...baseScorerServiceConfig,
    securityGroup: secgrp,
    command: [
      "python",
      "manage.py",
      "scorer_dump_data_parquet_for_oso",
      "--s3-uri=s3://oso-dataset-transfer-bucket/passport/",
      "--filename=scores.parquet",
      "--database=read_replica_0",
    ].join(" "),
    scheduleExpression: "cron(30 0 ? * * *)", // Run the task daily at 00:30 UTC
    alertTopic: pagerdutyTopic,
  },
  envConfig,
  // {
  //   aws_access_key_id: `${SCORER_SERVER_SSM_ARN}:OSO_EXPORT_AWS_ACCESS_KEY_ID::`,
  //   aws_secret_access_key: `${SCORER_SERVER_SSM_ARN}:OSO_EXPORT_AWS_SECRET_ACCESS_KEY::`,
  //   aws_endpoint_url: `${SCORER_SERVER_SSM_ARN}:OSO_EXPORT_AWS_ENDPOINT_URL::`,
  // }
);

// The follosing scorer dumps the Allo scorer scores to a public S3 bucket
// for the Allo team to easily pull the data
export const frequentAlloScorerDataDumpTaskDefinition = createScheduledTask(
  "frequent-allo-scorer-data-dump",
  1800, // 30 minutes
  {
    ...baseScorerServiceConfig,
    securityGroup: secgrp,
    command: [
      "python",
      "manage.py",
      "scorer_dump_data",
      "--batch-size=1000",
      "--database=read_replica_0",
      "--config",
      "'" +
        JSON.stringify([
          {
            name: "registry.Score",
            filter: { passport__community_id: 335 },
            select_related: ["passport"],
          },
        ]) +
        "'",
      `--s3-uri=s3://${publicDataDomain}/passport_scores/`,
      // "--summary-extra-args",
      // JSON.stringify({ ACL: "public-read" }),
    ].join(" "),
    scheduleExpression: "cron(*/30 * ? * * *)", // Run the task every 30 min
    alertTopic: pagerdutyTopic,
  },
  envConfig
);

export const frequentScorerDataDumpTaskDefinitionForScorer_335 =
  createScheduledTask(
    "frequent-allo-scorer-data-dump-335",
    1800, // 30 minutes
    {
      ...baseScorerServiceConfig,
      securityGroup: secgrp,
      command: [
        "python",
        "manage.py",
        "scorer_dump_data",
        "--batch-size=1000",
        "--database=read_replica_0",
        "--config",
        "'" +
          JSON.stringify([
            {
              name: "registry.Score",
              filter: { passport__community_id: 335 },
              select_related: ["passport"],
            },
          ]) +
          "'",
        `--s3-uri=s3://${publicDataDomain}/passport_scores/335/`,
        // "--summary-extra-args",
        // JSON.stringify({ ACL: "public-read" }),
      ].join(" "),
      scheduleExpression: "cron(*/30 * ? * * *)", // Run the task every 30 min
      alertTopic: pagerdutyTopic,
    },
    envConfig
  );

export const frequentScorerDataDumpTaskDefinitionForScorer_6608 =
  createScheduledTask(
    "frequent-allo-scorer-data-dump-6608",
    1800, // 30 minutes
    {
      ...baseScorerServiceConfig,
      securityGroup: secgrp,
      command: [
        "python",
        "manage.py",
        "scorer_dump_data",
        "--database read_replica_0",
        "--config",
        "'" +
          JSON.stringify([
            {
              name: "registry.Score",
              filter: { passport__community_id: 6608 },
              select_related: ["passport"],
            },
          ]) +
          "'",
        `--s3-uri=s3://${publicDataDomain}/passport_scores/6608/`,
        // "--summary-extra-args",
        // JSON.stringify({ ACL: "public-read" }),
      ].join(" "),
      scheduleExpression: "cron(*/30 * ? * * *)", // Run the task every 30 min
      alertTopic: pagerdutyTopic,
    },
    envConfig
  );

/*
 * Dump data for the eth-model V2
 */
export const frequentEthModelV2ScoreDataDumpTaskDefinitionForScorer =
  createScheduledTask(
<<<<<<< HEAD
    "frequent-eth-model-v2-score-dump",
=======
    "frequent-eth-model-score-dump",
>>>>>>> 314f780f
    1800, // 30 minutes
    {
      ...baseScorerServiceConfig,
      securityGroup: secgrp,
      command: [
        "python",
        "manage.py",
        "scorer_dump_data_model_score",
        `--s3-uri=s3://${publicDataDomain}/eth_model_scores_v2/`,
        "--filename=eth_model_scores.jsonl",
        "--data-model=predict_eth_v2",
      ].join(" "),
      scheduleExpression: "cron(*/30 * ? * * *)", // Run the task every 30 min
      alertTopic: pagerdutyTopic,
    },
    envConfig
  );

const exportVals = createScoreExportBucketAndDomain(
  publicDataDomain,
  publicDataDomain,
  route53ZoneForPublicData
);

const rdsConnectionConfig = {
  dbHost: scorerDbProxyEndpoint,
  dbPort: String(5432),
};

workerRole.apply((serviceRole) =>
  createIndexerService({
    rdsConnectionConfig,
    rdsSecretArn: RDS_SECRET_ARN,
    cluster,
    vpc: vpcID,
    privateSubnetIds: vpcPrivateSubnetIds,
    privateSubnetSecurityGroup,
    workerRole: serviceRole,
    alertTopic: pagerdutyTopic,
  })
);

const {
  httpLambdaRole,
  queueLambdaRole,
  httpRoleAttachments,
  queueRoleAttachments,
} = createSharedLambdaResources({
  rescoreQueue,
});

const lambdaSettings = {
  httpsListener,
  imageUri: dockerGtcSubmitPassportLambdaImage,
  privateSubnetSecurityGroup,
  vpcPrivateSubnetIds,
  environment: [
    ...environment,
    {
      name: "TRUSTED_IAM_ISSUERS",
      value: trustedIAMIssuers,
    },
    {
      name: "FF_API_ANALYTICS",
      value: "on",
    },
    {
      name: "CERAMIC_CACHE_SCORER_ID",
      value: CERAMIC_CACHE_SCORER_ID,
    },
    {
      name: "SCORER_SERVER_SSM_ARN",
      value: SCORER_SERVER_SSM_ARN,
    },
  ],
  roleAttachments: httpRoleAttachments,
  role: httpLambdaRole,
  alertTopic: pagerdutyTopic,
  alb: alb,
};

createLoadBalancerAlarms(
  "scorer-service",
  alb.name,
  loadBalancerAlarmThresholds,
  pagerdutyTopic
);

buildHttpLambdaFn(
  {
    ...lambdaSettings,
    name: "submit-passport-0",
    memorySize: 1024,
    dockerCmd: ["aws_lambdas.submit_passport.submit_passport.handler"],
    pathPatterns: ["/registry/submit-passport", "/registry/v2/submit-passport"],
    httpRequestMethods: ["POST"],
    listenerPriority: 1001,
  },
  loadBalancerAlarmThresholds
);

buildHttpLambdaFn(
  {
    ...lambdaSettings,
    name: "cc-v1-st-bulk-POST-0",
    memorySize: 512,
    dockerCmd: ["aws_lambdas.scorer_api_passport.v1.stamps.bulk_POST.handler"],
    pathPatterns: ["/ceramic-cache/stamps/bulk"],
    httpRequestMethods: ["POST"],
    listenerPriority: 1002,
  },
  loadBalancerAlarmThresholds
);

buildHttpLambdaFn(
  {
    ...lambdaSettings,
    name: "cc-v1-st-bulk-PATCH-0",
    memorySize: 512,
    dockerCmd: ["aws_lambdas.scorer_api_passport.v1.stamps.bulk_PATCH.handler"],
    pathPatterns: ["/ceramic-cache/stamps/bulk"],
    httpRequestMethods: ["PATCH"],
    listenerPriority: 1003,
  },
  loadBalancerAlarmThresholds
);

buildHttpLambdaFn(
  {
    ...lambdaSettings,
    name: "cc-v1-st-bulk-DELETE-0",
    memorySize: 512,
    dockerCmd: [
      "aws_lambdas.scorer_api_passport.v1.stamps.bulk_DELETE.handler",
    ],
    pathPatterns: ["/ceramic-cache/stamps/bulk"],
    httpRequestMethods: ["DELETE"],
    listenerPriority: 1004,
  },
  loadBalancerAlarmThresholds
);

buildHttpLambdaFn(
  {
    ...lambdaSettings,
    name: "cc-auhenticate-0",
    memorySize: 512,
    dockerCmd: ["aws_lambdas.scorer_api_passport.v1.authenticate_POST.handler"],
    pathPatterns: ["/ceramic-cache/authenticate"],
    httpRequestMethods: ["POST"],
    listenerPriority: 1005,
  },
  loadBalancerAlarmThresholds
);

buildHttpLambdaFn(
  {
    ...lambdaSettings,
    name: "cc-v1-score-POST-0",
    memorySize: 512,
    dockerCmd: ["aws_lambdas.scorer_api_passport.v1.score_POST.handler"],
    pathPatterns: ["/ceramic-cache/score/*"],
    httpRequestMethods: ["POST"],
    listenerPriority: 1006,
  },
  loadBalancerAlarmThresholds
);

buildHttpLambdaFn(
  {
    ...lambdaSettings,
    name: "cc-v1-score-GET-0",
    memorySize: 512,
    dockerCmd: ["aws_lambdas.scorer_api_passport.v1.score_GET.handler"],
    pathPatterns: ["/ceramic-cache/score/*"],
    httpRequestMethods: ["GET"],
    listenerPriority: 1007,
  },
  loadBalancerAlarmThresholds
);

buildHttpLambdaFn(
  {
    ...lambdaSettings,
    name: "cc-weights-GET-0",
    memorySize: 512,
    dockerCmd: ["aws_lambdas.scorer_api_passport.v1.weights_GET.handler"],
    pathPatterns: ["/ceramic-cache/weights"],
    httpRequestMethods: ["GET"],
    listenerPriority: 1015,
  },
  loadBalancerAlarmThresholds
);

buildHttpLambdaFn(
  {
    ...lambdaSettings,
    name: "cc-v1-st-GET-0",
    memorySize: 512,
    dockerCmd: ["aws_lambdas.scorer_api_passport.v1.stamp_GET.handler"],
    pathPatterns: ["/ceramic-cache/stamp"],
    httpRequestMethods: ["GET"],
    listenerPriority: 1010,
  },
  loadBalancerAlarmThresholds
);

buildHttpLambdaFn(
  {
    ...lambdaSettings,
    name: "passport-analysis-GET-0",
    memorySize: 256,
    dockerCmd: ["aws_lambdas.passport.analysis_GET.handler"],
    pathPatterns: ["/passport/analysis/*"],
    httpRequestMethods: ["GET"],
    listenerPriority: 1012,
  },
  loadBalancerAlarmThresholds
);

buildQueueLambdaFn({
  ...lambdaSettings,
  name: "rescore-0",
  memorySize: 1024,
  dockerCmd: ["aws_lambdas.rescore.handler"],
  roleAttachments: queueRoleAttachments,
  role: queueLambdaRole,
  queue: rescoreQueue,
});<|MERGE_RESOLUTION|>--- conflicted
+++ resolved
@@ -15,13 +15,10 @@
   createRescoreQueue,
   buildQueueLambdaFn,
 } from "../lib/scorer/new_service";
-<<<<<<< HEAD
 import {
   LoadBalancerAlarmThresholds,
   createLoadBalancerAlarms,
 } from "../lib/scorer/loadBalancer";
-=======
->>>>>>> 314f780f
 import { _createScheduledTask, createScheduledTask } from "../lib/scorer/scheduledTasks";
 
 // The following vars are not allowed to be undefined, hence the `${...}` magic
@@ -1097,11 +1094,11 @@
     alertTopic: pagerdutyTopic,
   },
   envConfig,
-  // {
-  //   aws_access_key_id: `${SCORER_SERVER_SSM_ARN}:OSO_EXPORT_AWS_ACCESS_KEY_ID::`,
-  //   aws_secret_access_key: `${SCORER_SERVER_SSM_ARN}:OSO_EXPORT_AWS_SECRET_ACCESS_KEY::`,
-  //   aws_endpoint_url: `${SCORER_SERVER_SSM_ARN}:OSO_EXPORT_AWS_ENDPOINT_URL::`,
-  // }
+  {
+    aws_access_key_id: `${SCORER_SERVER_SSM_ARN}:OSO_EXPORT_AWS_ACCESS_KEY_ID::`,
+    aws_secret_access_key: `${SCORER_SERVER_SSM_ARN}:OSO_EXPORT_AWS_SECRET_ACCESS_KEY::`,
+    aws_endpoint_url: `${SCORER_SERVER_SSM_ARN}:OSO_EXPORT_AWS_ENDPOINT_URL::`,
+  }
 );
 
 // The follosing scorer dumps the Allo scorer scores to a public S3 bucket
@@ -1208,11 +1205,7 @@
  */
 export const frequentEthModelV2ScoreDataDumpTaskDefinitionForScorer =
   createScheduledTask(
-<<<<<<< HEAD
     "frequent-eth-model-v2-score-dump",
-=======
-    "frequent-eth-model-score-dump",
->>>>>>> 314f780f
     1800, // 30 minutes
     {
       ...baseScorerServiceConfig,
