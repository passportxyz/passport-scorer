import * as pulumi from "@pulumi/pulumi";
import * as aws from "@pulumi/aws";
import * as cloudflare from "@pulumi/cloudflare";

import {
  ScorerService,
  buildHttpLambdaFn,
  createIndexerService,
  createScorerECSService,
  createTargetGroup,
  createSharedLambdaResources,
  createDeadLetterQueue,
  createRescoreQueue,
  buildQueueLambdaFn,
} from "../lib/scorer/new_service";
import {
  AlarmConfigurations,
  createLoadBalancerAlarms,
  TargetGroupAlarmsConfiguration,
} from "../lib/scorer/loadBalancer";
import { createScheduledTask, createTask } from "../lib/scorer/scheduledTasks";
import { secretsManager, amplify } from "infra-libs";

import * as op from "@1password/op-js";
import { createVerifierService } from "./verifier";
import { createS3InitiatedECSTask } from "../lib/scorer/s3_initiated_ecs_task";
import { stack, defaultTags, StackType } from "../lib/tags";
import { createV2Api } from "./v2/index";
import { createEmbedLambdaFunctions } from "./embed";
import { createAppApiLambdaFunctions } from "./app_api";
import { createPythonLambdaLayer } from "./layer";

//////////////////////////////////////////////////////////////
// Loading environment variables
//////////////////////////////////////////////////////////////

export const region = aws.getRegion();

const PROVISION_STAGING_FOR_LOADTEST =
  `${process.env["PROVISION_STAGING_FOR_LOADTEST"]}`.toLowerCase() === "true";
export const DOCKER_IMAGE_TAG = `${process.env.DOCKER_IMAGE_TAG || ""}`;

const route53Zone = op.read.parse(
  `op://DevOps/passport-scorer-${stack}-env/ci/ROUTE_53_ZONE`
);

const legacyRootDomain = op.read.parse(
  `op://DevOps/passport-scorer-${stack}-env/ci/ROOT_DOMAIN`
);

const legacyDomain =
  stack == "production"
    ? `api.scorer.${legacyRootDomain}`
    : `api.${stack}.scorer.${legacyRootDomain}`;

const current = aws.getCallerIdentity({});
const regionData = aws.getRegion({});

export const dockerGtcPassportScorerImage = pulumi
  .all([current, regionData])
  .apply(
    ([acc, region]) =>
      `${acc.accountId}.dkr.ecr.${region.id}.amazonaws.com/passport-scorer:${DOCKER_IMAGE_TAG}`
  );

export const dockerGtcSubmitPassportLambdaImage = pulumi
  .all([current, regionData])
  .apply(
    ([acc, region]) =>
      `${acc.accountId}.dkr.ecr.${region.id}.amazonaws.com/submit-passport-lambdas:${DOCKER_IMAGE_TAG}`
  );

export const dockerGtcStakingIndexerImage = pulumi
  .all([current, regionData])
  .apply(
    ([acc, region]) =>
      `${acc.accountId}.dkr.ecr.${region.id}.amazonaws.com/passport-indexer:${DOCKER_IMAGE_TAG}`
  );

export const verifierDockerImage = pulumi
  .all([current, regionData])
  .apply(
    ([acc, region]) =>
      `${acc.accountId}.dkr.ecr.${region.id}.amazonaws.com/passport-verifier:${DOCKER_IMAGE_TAG}`
  );

const pagerDutyIntegrationEndpoint = op.read.parse(
  `op://DevOps/passport-scorer-${stack}-env/ci/PAGERDUTY_INTEGRATION_ENDPOINT`
);

const coreInfraStack = new pulumi.StackReference(
  `passportxyz/core-infra/${stack}`
);

const privateAlbHttpListenerArn = coreInfraStack.getOutput(
  "privateAlbHttpListenerArn"
);
const privatprivateAlbArnSuffixeAlbHttpListenerArn = coreInfraStack.getOutput(
  "privateAlbArnSuffix"
);

const RDS_SECRET_ARN = coreInfraStack.getOutput("rdsSecretArn");

const vpcID = coreInfraStack.getOutput("vpcId");
const vpcPrivateSubnetIds = coreInfraStack.getOutput("privateSubnetIds");
const vpcPublicSubnetIds = coreInfraStack.getOutput("publicSubnetIds");

const passportXyzDomainName = coreInfraStack.getOutput(
  "passportXyzEnvDomainName"
);
const passportXyzHostedZoneId = coreInfraStack.getOutput(
  "envPassportXyzZoneId"
);
const passportXyzCertificateArn = coreInfraStack.getOutput(
  "envPassportXyzCertificateArn"
);

const noStackPassportXyzCertificateArn = coreInfraStack.getOutput(
  "passportXyzCertificateArn"
);

const codeBucketId = coreInfraStack.getOutput("codeBucketId");

const passportAdminBucketName = coreInfraStack.getOutput(
  "passportAdminBucketName"
);

const vpcPublicSubnetId1 = vpcPublicSubnetIds.apply((values) => values[0]);

const vpcPublicSubnetId2 = vpcPublicSubnetIds.apply((values) => values[1]);

const redisCacheOpsConnectionUrl =
  coreInfraStack.getOutput("redisConnectionUrl");

const coreRdsSecretArn = coreInfraStack.getOutput("coreRdsSecretArn");
const coreVpcId = coreInfraStack.getOutput("vpcId");
const corePrivateSubnetIds = coreInfraStack.getOutput("privateSubnetIds");
const rdsSecretArn = coreInfraStack.getOutput("rdsSecretArn");

const albDnsName = coreInfraStack.getOutput("coreAlbDns");
const albHostedZoneId = coreInfraStack.getOutput("coreAlbZoneId");
const CERAMIC_CACHE_SCORER_ID_CONFG = Object({
  review: 1,
  staging: 14,
  production: 335,
});

const alarm5xx = {
  burst: {
    threshold: 0.2,
    datapointsToAlarm: 3,
    evaluationPeriods: 5,
    period: 60,
  },
  sustain: {
    threshold: 0.01,
    datapointsToAlarm: 3,
    evaluationPeriods: 4,
    period: 600,
  },
};

const alarm4xx = {
  burst: {
    threshold: 0.85,
    datapointsToAlarm: 4,
    evaluationPeriods: 5,
    period: 60,
  },
  sustain: {
    threshold: 0.5,
    datapointsToAlarm: 3,
    evaluationPeriods: 4,
    period: 600,
  },
};

const alarmResponseTime = {
  burst: {
    threshold: 20,
    datapointsToAlarm: 3,
    evaluationPeriods: 5,
    period: 60,
  },
  sustain: {
    threshold: 2,
    datapointsToAlarm: 3,
    evaluationPeriods: 4,
    period: 600,
  },
};

const defaultTargetAlarmConfiguration: TargetGroupAlarmsConfiguration = {
  percentHTTPCodeTarget5XX: alarm5xx,
  percentHTTPCodeTarget4XX: alarm4xx,
  targetResponseTime: alarmResponseTime,
};

const alarmConfigurations: AlarmConfigurations = {
  percentHTTPCodeELB4XX: {
    ...alarm4xx,
    burst: {
      threshold: 0.95,
      datapointsToAlarm: 3,
      evaluationPeriods: 5,
      period: 300,
    },
  },
  percentHTTPCodeELB5XX: alarm5xx,
  indexerErrorThreshold: 2, // threshold for indexer logged errors
  indexerErrorPeriod: 1800, // period for indexer logged errors, set to 30 min for now

  default: defaultTargetAlarmConfiguration,
  "passport-analysis-GET-0": {
    ...defaultTargetAlarmConfiguration,
    targetResponseTime: {
      burst: {
        ...alarmResponseTime.burst,
        threshold: 50,
        datapointsToAlarm: 8,
        evaluationPeriods: 10,
      },
      sustain: {
        ...alarmResponseTime.sustain,
        threshold: 30,
      },
    },
  },
  "cc-v1-score-POST-0": {
    ...defaultTargetAlarmConfiguration,
  },
  "cc-v1-st-bulk-PATCH-0": {
    ...defaultTargetAlarmConfiguration,
    targetResponseTime: {
      ...alarmResponseTime,
      burst: {
        ...alarmResponseTime.burst,
        datapointsToAlarm: 10,
        evaluationPeriods: 15,
      },
    },
  },
  "submit-passport-0": {
    ...defaultTargetAlarmConfiguration,
    targetResponseTime: {
      ...alarmResponseTime,
      burst: {
        ...alarmResponseTime.burst,
        datapointsToAlarm: 10,
        evaluationPeriods: 15,
      },
    },
  },
  "cc-v1-st-bulk-DELETE-0": {
    ...defaultTargetAlarmConfiguration,
    targetResponseTime: {
      ...alarmResponseTime,
      burst: {
        ...alarmResponseTime.burst,
        datapointsToAlarm: 7,
        evaluationPeriods: 10,
      },
    },
  },
  "passport-v2-stamp-score": {
    ...defaultTargetAlarmConfiguration,
    targetResponseTime: {
      ...alarmResponseTime,
      burst: {
        ...alarmResponseTime.burst,
        datapointsToAlarm: 7,
        evaluationPeriods: 10,
      },
    },
  },
  "passport-v2-model-score": {
    ...defaultTargetAlarmConfiguration,
    targetResponseTime: {
      ...alarmResponseTime,
      burst: {
        ...alarmResponseTime.burst,
        datapointsToAlarm: 7,
        evaluationPeriods: 10,
      },
    },
  },
};

const CERAMIC_CACHE_SCORER_ID = CERAMIC_CACHE_SCORER_ID_CONFG[stack];

type EcsTaskConfigurationType = {
  memory: number;
  cpu: number;
  desiredCount: number;
};

type EcsServiceNameType =
  | "scorer-api-default-1"
  | "scorer-api-reg-1"
  | "scorer-api-internal-1";
const ecsTaskConfigurations: Record<
  EcsServiceNameType,
  Record<StackType, EcsTaskConfigurationType>
> = {
  "scorer-api-default-1": {
    review: {
      memory: 1024,
      cpu: 512,
      desiredCount: 1,
    },
    staging: {
      memory: 1024,
      cpu: 512,
      desiredCount: 1,
    },
    production: {
      memory: 2048,
      cpu: 512,
      desiredCount: 2,
    },
  },
  "scorer-api-reg-1": {
    review: {
      memory: 1024,
      cpu: 512,
      desiredCount: 1,
    },
    staging: {
      memory: 1024,
      cpu: 512,
      desiredCount: 1,
    },
    production: {
      memory: 4096,
      cpu: 2048,
      desiredCount: 2,
    },
  },
    "scorer-api-internal-1": {
      review: {
        memory: 1024,
        cpu: 512,
        desiredCount: 1,
      },
      staging: {
        memory: 1024,
        cpu: 512,
        desiredCount: 1,
      },
      production: {
        memory: 2048,
        cpu: 512,
        desiredCount: 2,
      },
    },
<<<<<<< HEAD

=======
  
>>>>>>> e8198a04
};

if (PROVISION_STAGING_FOR_LOADTEST) {
  // If we are provisioning for staging we want to have the same sizing as for production
  // So we copy over the production values to the staging values in ecsTaskConfigurations
  ecsTaskConfigurations["scorer-api-default-1"]["staging"] =
    ecsTaskConfigurations["scorer-api-default-1"]["production"];
  ecsTaskConfigurations["scorer-api-reg-1"]["staging"] =
    ecsTaskConfigurations["scorer-api-reg-1"]["production"];
  ecsTaskConfigurations["scorer-api-internal-1"]["staging"] =
    ecsTaskConfigurations["scorer-api-internal-1"]["production"];
}

// This matches the default security group that awsx previously created when creating the Cluster.
// https://github.com/pulumi/pulumi-awsx/blob/45136c540f29eb3dc6efa5b4f51cfe05ee75c7d8/awsx-classic/ecs/cluster.ts#L110
const privateSubnetSecurityGroup = new aws.ec2.SecurityGroup(
  "private-subnet-secgrp",
  {
    description: "Security Group for Web Services",
    vpcId: vpcID,
    ingress: [
      {
        protocol: "TCP",
        fromPort: 22,
        toPort: 22,
        cidrBlocks: ["0.0.0.0/0"],
        description: "allow ssh in from any ipv4 address",
      },
      {
        protocol: "TCP",
        fromPort: 0,
        toPort: 65535,
        cidrBlocks: ["0.0.0.0/0"],
        description: "allow incoming tcp on any port from any ipv4 address",
      },
    ],
    egress: [
      {
        protocol: "-1",
        fromPort: 0,
        toPort: 0,
        cidrBlocks: ["0.0.0.0/0"],
        description: "allow output to any ipv4 address using any protocol",
      },
    ],
    tags: {
      ...defaultTags,
      Name: "private-subnet-secgrp",
    },
  }
);

const scorerDbProxyEndpoint = coreInfraStack.getOutput("rdsProxyEndpoint");
const scorerDbProxyEndpointConn = coreInfraStack.getOutput(
  "rdsProxyConnectionUrl"
);
const readreplica0ConnectionUrl = coreInfraStack.getOutput(
  "readreplica0ConnectionUrl"
);
const readreplicaAnalyticsConnectionUrl = coreInfraStack.getOutput(
  "readreplicaAnalyticsConnectionUrl"
);

//////////////////////////////////////////////////////////////
// Set up ALB and ECS cluster
//////////////////////////////////////////////////////////////

const cluster = new aws.ecs.Cluster("scorer", {
  settings: [{ name: "containerInsights", value: "enabled" }],
  tags: {
    ...defaultTags,
    Name: "scorer",
  },
});

export const clusterId = cluster.id;

// Create bucket for access logs
const accessLogsBucket = new aws.s3.Bucket(`gitcoin-scorer-access-logs`, {
  acl: "private",
  forceDestroy: stack == "production" ? false : true,
  tags: {
    ...defaultTags,
    Name: "gitcoin-scorer-access-logs",
  },
});

const serviceAccount = aws.elb.getServiceAccount({});

const accessLogsBucketPolicyDocument = aws.iam.getPolicyDocumentOutput({
  statements: serviceAccount.then((serviceAccount) => [
    {
      effect: "Allow",
      principals: [
        {
          type: "AWS",
          identifiers: [pulumi.interpolate`${serviceAccount.arn}`],
        },
      ],
      actions: ["s3:PutObject"],
      resources: [
        pulumi.interpolate`arn:aws:s3:::${accessLogsBucket.id}/AWSLogs/*`,
      ],
    },
    {
      effect: "Allow",
      principals: [
        {
          type: "Service",
          identifiers: ["logdelivery.elb.amazonaws.com"],
        },
      ],
      actions: ["s3:GetBucketAcl"],
      resources: [pulumi.interpolate`arn:aws:s3:::${accessLogsBucket.id}`],
    },
  ]),
});

const accessLogsBucketPolicy = new aws.s3.BucketPolicy(
  `gitcoin-accessLogs-policy`,
  {
    bucket: accessLogsBucket.id,
    policy: accessLogsBucketPolicyDocument.apply(
      (accessLogsBucketPolicyDocument) => accessLogsBucketPolicyDocument.json
    ),
  }
);

const albSecGrp = new aws.ec2.SecurityGroup(`scorer-service-alb`, {
  description: "scorer-service-alb",
  vpcId: vpcID,
  ingress: [
    { protocol: "tcp", fromPort: 80, toPort: 80, cidrBlocks: ["0.0.0.0/0"] },
    { protocol: "tcp", fromPort: 443, toPort: 443, cidrBlocks: ["0.0.0.0/0"] },
  ],
  egress: [
    { protocol: "tcp", fromPort: 80, toPort: 80, cidrBlocks: ["0.0.0.0/0"] },
    { protocol: "tcp", fromPort: 443, toPort: 443, cidrBlocks: ["0.0.0.0/0"] },
  ],
  tags: {
    ...defaultTags,
    Name: "scorer-service-alb",
  },
});

// Creates an ALB associated with our custom VPC.
const alb = new aws.alb.LoadBalancer(`scorer-service`, {
  loadBalancerType: "application",
  internal: false,
  securityGroups: [albSecGrp.id],
  subnets: vpcPublicSubnetIds,
  accessLogs: {
    bucket: accessLogsBucket.bucket,
    enabled: true,
  },
  tags: {
    ...defaultTags,
    Name: "scorer-service",
  },
});
export const scorerALbArn = alb.arn;
// Listen to HTTP traffic on port 80 and redirect to 443
const httpListener = new aws.alb.Listener("scorer-http-listener", {
  loadBalancerArn: alb.arn,
  port: 80,
  protocol: "HTTP",
  defaultActions: [
    {
      type: "redirect",
      redirect: {
        protocol: "HTTPS",
        port: "443",
        statusCode: "HTTP_301",
      },
    },
  ],
  tags: {
    ...defaultTags,
    Name: "scorer-http-listener",
  },
});

//////////////////////////////////////////////////////////////
// Set up the target groups
//////////////////////////////////////////////////////////////

// Target group with the port of the Docker image
const targetGroupDefault = createTargetGroup("scorer-api-default", vpcID);
const targetGroupRegistry = createTargetGroup("scorer-api-reg", vpcID);
const targetGroupInternal = createTargetGroup("scorer-api-internal", vpcID);

//////////////////////////////////////////////////////////////
// Create the HTTPS listener, and set the default target group
//////////////////////////////////////////////////////////////
const httpsAlbCertArn = coreInfraStack.getOutput(
  "gitcoinScorerApiCertificateArn"
);
const httpsListener = httpsAlbCertArn.apply(
  (certificate) =>
    new aws.alb.Listener("scorer-https-listener", {
      loadBalancerArn: alb.arn,
      protocol: "HTTPS",
      port: 443,
      certificateArn: certificate,
      defaultActions: [
        {
          type: "forward",
          targetGroupArn: targetGroupDefault.arn,
        },
      ],
      tags: {
        ...defaultTags,
        Name: "scorer-https-listener",
      },
    })
);

// Create a DNS record for the load balancer
const www = new aws.route53.Record("scorer", {
  zoneId: route53Zone,
  name: legacyDomain,
  type: "A",
  aliases: [
    {
      name: alb.dnsName,
      zoneId: alb.zoneId,
      evaluateTargetHealth: true,
    },
  ],
});

const scorerSecret = new aws.secretsmanager.Secret("scorer-secret", {
  name: "scorer-secret",
  description: "Scorer Secrets",
  tags: {
    ...defaultTags,
    Name: "scorer-secret",
  },
});

const indexerSecret = new aws.secretsmanager.Secret("indexer-secret", {
  name: "indexer-secret",
  description: "Secrets for passport-scorer indexer",
  tags: {
    ...defaultTags,
    Name: "indexer-secret",
  },
});

const dpoppEcsRole = new aws.iam.Role("dpoppEcsRole", {
  assumeRolePolicy: JSON.stringify({
    Version: "2012-10-17",
    Statement: [
      {
        Action: "sts:AssumeRole",
        Effect: "Allow",
        Sid: "",
        Principal: {
          Service: "ecs-tasks.amazonaws.com",
        },
      },
    ],
  }),
  inlinePolicies: [
    {
      name: "allow_exec",
      policy: JSON.stringify({
        Version: "2012-10-17",
        Statement: [
          {
            Effect: "Allow",
            Action: [
              "ssmmessages:CreateControlChannel",
              "ssmmessages:CreateDataChannel",
              "ssmmessages:OpenControlChannel",
              "ssmmessages:OpenDataChannel",
            ],
            Resource: "*",
          },
        ],
      }),
    },
    {
      name: "allow_iam_secrets_access",
      policy: pulumi.jsonStringify({
        Version: "2012-10-17",
        Statement: [
          {
            Action: ["secretsmanager:GetSecretValue"],
            Effect: "Allow",
            Resource: [scorerSecret.arn, indexerSecret.arn],
          },
        ],
      }),
    },
  ],
  managedPolicyArns: [
    "arn:aws:iam::aws:policy/service-role/AmazonECSTaskExecutionRolePolicy",
  ],
  tags: {
    ...defaultTags,
    Name: "dpoppEcsRole",
  },
});

const pagerdutyTopic = new aws.sns.Topic("pagerduty", {
  name: "ScorerPagerduty",
  tracingConfig: "PassThrough",
  tags: {
    ...defaultTags,
    Name: "ScorerPagerduty",
  },
});

const PAGERDUTY_INTEGRATION_ENDPOINT = pulumi.secret(
  pagerDutyIntegrationEndpoint
);

const identity = aws.getCallerIdentity();

const pagerdutyTopicPolicy = new aws.sns.TopicPolicy("pagerdutyTopicPolicy", {
  arn: pagerdutyTopic.arn,
  policy: pagerdutyTopic.arn.apply((arn) =>
    identity.then(({ accountId }) =>
      JSON.stringify({
        Id: "__default_policy_ID",
        Statement: [
          {
            Action: [
              "SNS:GetTopicAttributes",
              "SNS:SetTopicAttributes",
              "SNS:AddPermission",
              "SNS:RemovePermission",
              "SNS:DeleteTopic",
              "SNS:Subscribe",
              "SNS:ListSubscriptionsByTopic",
              "SNS:Publish",
            ],
            Condition: {
              StringEquals: { "AWS:SourceOwner": accountId },
            },
            Effect: "Allow",
            Principal: { AWS: "*" },
            Resource: arn,
            Sid: "__default_statement_ID",
          },
        ],
        Version: "2008-10-17",
      })
    )
  ),
});

const pagerdutySubscription =
  stack == "production"
    ? new aws.sns.TopicSubscription("pagerdutySubscription", {
        endpoint: PAGERDUTY_INTEGRATION_ENDPOINT,
        protocol: "https",
        topic: pagerdutyTopic.arn,
      })
    : null;

const deadLetterQueue = createDeadLetterQueue({ alertTopic: pagerdutyTopic });

const rescoreQueue = createRescoreQueue({ deadLetterQueue });

const serviceTaskRole = new aws.iam.Role("scorer-service-task-role", {
  name: "scorer-service-task-role",
  assumeRolePolicy: JSON.stringify({
    Version: "2012-10-17",
    Statement: [
      {
        Action: "sts:AssumeRole",
        Effect: "Allow",
        Sid: "",
        Principal: {
          Service: "ecs-tasks.amazonaws.com",
        },
      },
    ],
  }),
  inlinePolicies: [
    {
      name: "ecs_task_role",
      policy: rescoreQueue.arn.apply((rescoreQueueArn) =>
        JSON.stringify({
          Version: "2012-10-17",
          Statement: [
            // SQS permissions
            {
              Effect: "Allow",
              Action: ["sqs:SendMessage"],
              Resource: rescoreQueueArn,
            },
            // S3 permissions
            {
              Effect: "Allow",
              Action: [
                "s3:PutObject",
                "s3:GetObject",
                "s3:ListBucket",
                "s3:ListObjects",
              ],
              Resource: "*",
            },
            // CloudFront
            {
              Effect: "Allow",
              Action: ["cloudfront:CreateInvalidation"],
              Resource: "*",
            },
          ],
        })
      ),
    },
  ],
  tags: {
    ...defaultTags,
    Name: "scorer-service-task-role",
  },
});

const apiEnvironment = [
  ...secretsManager.getEnvironmentVars({
    vault: "DevOps",
    repo: "passport-scorer",
    env: stack,
    section: "api",
  }),
  // TODO most of these (the static ones) could be moved to the password manager
  {
    name: "DEBUG",
    value: "off",
  },
  {
    name: "CSRF_TRUSTED_ORIGINS",
    value: passportXyzDomainName.apply((passportXyzDomainNameStr) =>
      JSON.stringify([
        `https://${legacyDomain}`,
        `https://${passportXyzDomainNameStr}`,
      ])
    ),
  },
  {
    name: "CERAMIC_CACHE_CACAO_VALIDATION_URL",
    value: "http://localhost:8001/verify",
  },
  {
    name: "SECURE_SSL_REDIRECT",
    value: "off",
  },
  {
    name: "SECURE_PROXY_SSL_HEADER",
    value: JSON.stringify(["HTTP_X_FORWARDED_PROTO", "https"]),
  },
  {
    name: "LOGGING_STRATEGY",
    value: "structlog_json",
  },
  {
    name: "PASSPORT_PUBLIC_URL",
    value: "https://app.passport.xyz/",
  },
  {
    name: "RESCORE_QUEUE_URL",
    value: rescoreQueue.url,
  },
  {
    name: "ALLOWED_HOSTS",
    value: passportXyzDomainName.apply((passportXyzDomainNameStr) =>
      // TODO: geri: investigate if using '*' here is a security risk
      JSON.stringify([legacyDomain, passportXyzDomainNameStr, "*"])
    ),
  },
  {
    name: "VERIFIER_URL",
    value: "http://core-alb.private.gitcoin.co/verifier/verify",
  },
  {
    name: "AWS_STORAGE_BUCKET_NAME",
    value: passportAdminBucketName,
  },
].sort(secretsManager.sortByName);

const apiSecrets = secretsManager.syncSecretsAndGetRefs({
  vault: "DevOps",
  repo: "passport-scorer",
  env: stack,
  section: "api",
  targetSecret: scorerSecret,
  secretVersionName: "scorer-secret-version",
  extraSecretDefinitions: [
    {
      name: "DATABASE_URL",
      value: scorerDbProxyEndpointConn,
    },
    {
      name: "READ_REPLICA_0_URL",
      value: readreplica0ConnectionUrl || scorerDbProxyEndpointConn,
    },
    {
      name: "READ_REPLICA_ANALYTICS_URL",
      value: readreplicaAnalyticsConnectionUrl || scorerDbProxyEndpointConn,
    },
    { name: "CELERY_BROKER_URL", value: redisCacheOpsConnectionUrl },
  ],
});

const indexerEnvironment = [
  ...secretsManager.getEnvironmentVars({
    vault: "DevOps",
    repo: "passport-scorer",
    env: stack,
    section: "indexer",
  }),
  {
    name: "DB_HOST",
    value: scorerDbProxyEndpoint,
  },
  {
    name: "DB_PORT",
    value: String(5432),
  },
  {
    name: "CERT_FILE",
    value: "./ca-certificates/all.pem",
  },
].sort(secretsManager.sortByName);

const indexerSecrets = pulumi
  .all([
    secretsManager.syncSecretsAndGetRefs({
      vault: "DevOps",
      repo: "passport-scorer",
      env: stack,
      section: "indexer",
      targetSecret: indexerSecret,
      secretVersionName: "indexer-secret-version",
    }),
    RDS_SECRET_ARN,
  ])
  .apply(([secretRefs, rdsSecretArn]) =>
    [
      ...secretRefs,
      {
        name: "DB_USER",
        valueFrom: `${rdsSecretArn}:username::`,
      },
      {
        name: "DB_PASSWORD",
        valueFrom: `${rdsSecretArn}:password::`,
      },
      {
        name: "DB_NAME",
        valueFrom: `${rdsSecretArn}:dbname::`,
      },
    ].sort(secretsManager.sortByName)
  );

//////////////////////////////////////////////////////////////
// Set up log groups for API service and worker
//////////////////////////////////////////////////////////////
const serviceLogGroup = new aws.cloudwatch.LogGroup("scorer-service", {
  retentionInDays: 90,
  tags: {
    ...defaultTags,
    Name: `cloudwatch-loggroup-scorer-service`,
  },
});
const workerLogGroup = new aws.cloudwatch.LogGroup("scorer-worker", {
  retentionInDays: 90,
  tags: {
    ...defaultTags,
    Name: `cloudwatch-loggroup-scorer-worker`,
  },
});

//////////////////////////////////////////////////////////////
// Set up the Scorer ECS service
//////////////////////////////////////////////////////////////
const baseScorerServiceConfig: ScorerService = {
  cluster,
  alb,
  dockerImageScorer: dockerGtcPassportScorerImage,
  executionRole: dpoppEcsRole,
  taskRole: serviceTaskRole,
  logGroup: serviceLogGroup,
  subnets: vpcPrivateSubnetIds,
  securityGroup: privateSubnetSecurityGroup,
  httpListenerArn: httpsListener.arn,
  targetGroup: targetGroupDefault,
  autoScaleMaxCapacity: 20,
  autoScaleMinCapacity: 2,
  alertTopic: pagerdutyTopic,
};

const scorerServiceDefault = createScorerECSService({
  name: "scorer-api-default-1",
  config: {
    ...baseScorerServiceConfig,
    targetGroup: targetGroupDefault,
    memory: ecsTaskConfigurations["scorer-api-default-1"][stack].memory,
    cpu: ecsTaskConfigurations["scorer-api-default-1"][stack].cpu,
    desiredCount:
      ecsTaskConfigurations["scorer-api-default-1"][stack].desiredCount,
  },
  environment: apiEnvironment,
  secrets: apiSecrets,
  loadBalancerAlarmThresholds: alarmConfigurations,
});

const scorerServiceRegistry = createScorerECSService({
  name: "scorer-api-reg-1",
  config: {
    ...baseScorerServiceConfig,
    listenerRulePriority: 3000,
    httpListenerRulePaths: [
      {
        pathPattern: {
          values: ["/registry/*"],
        },
      },
    ],

    targetGroup: targetGroupRegistry,
    memory: ecsTaskConfigurations["scorer-api-reg-1"][stack].memory,
    cpu: ecsTaskConfigurations["scorer-api-reg-1"][stack].cpu,
    desiredCount: ecsTaskConfigurations["scorer-api-reg-1"][stack].desiredCount,
  },
  environment: apiEnvironment,
  secrets: apiSecrets,
  loadBalancerAlarmThresholds: alarmConfigurations,
});

const scorerServiceInternal = createScorerECSService({
  name: "scorer-api-internal-1",
  config: {
    ...baseScorerServiceConfig,
    listenerRulePriority: 2102,
    httpListenerArn: privateAlbHttpListenerArn,
    httpListenerRulePaths: [
      {
        pathPattern: {
          values: ["/internal/*"],
        },
      },
    ],
    targetGroup: targetGroupInternal,
    memory: ecsTaskConfigurations["scorer-api-internal-1"][stack].memory,
    cpu: ecsTaskConfigurations["scorer-api-internal-1"][stack].cpu,
    desiredCount:
      ecsTaskConfigurations["scorer-api-internal-1"][stack].desiredCount,
  },
  environment: apiEnvironment,
  secrets: apiSecrets,
  loadBalancerAlarmThresholds: alarmConfigurations,
});

//////////////////////////////////////////////////////////////
// Set up the worker role
//////////////////////////////////////////////////////////////
const workerRole = new aws.iam.Role("scorer-bkgrnd-worker-role", {
  assumeRolePolicy: JSON.stringify({
    Version: "2012-10-17",
    Statement: [
      {
        Action: "sts:AssumeRole",
        Effect: "Allow",
        Sid: "",
        Principal: {
          Service: "ecs-tasks.amazonaws.com",
        },
      },
    ],
  }),
  inlinePolicies: [
    {
      name: "allow_exec",
      policy: JSON.stringify({
        Version: "2012-10-17",
        Statement: [
          {
            Effect: "Allow",
            Action: [
              "ssmmessages:CreateControlChannel",
              "ssmmessages:CreateDataChannel",
              "ssmmessages:OpenControlChannel",
              "ssmmessages:OpenDataChannel",
            ],
            Resource: "*",
          },
        ],
      }),
    },
    {
      name: "allow_iam_secrets_access",
      policy: pulumi.jsonStringify({
        Version: "2012-10-17",
        Statement: [
          {
            Action: ["secretsmanager:GetSecretValue"],
            Effect: "Allow",
            Resource: [scorerSecret.arn, indexerSecret.arn, RDS_SECRET_ARN],
          },
        ],
      }),
    },
  ],
  managedPolicyArns: [
    "arn:aws:iam::aws:policy/service-role/AmazonECSTaskExecutionRolePolicy",
  ],
  tags: {
    ...defaultTags,
    Name: "scorer-bkgrnd-worker-role",
  },
});

const secgrp = new aws.ec2.SecurityGroup(`scorer-run-migrations-task`, {
  description: "gitcoin-ecs-task",
  vpcId: vpcID,
  ingress: [
    { protocol: "tcp", fromPort: 22, toPort: 22, cidrBlocks: ["0.0.0.0/0"] },
    { protocol: "tcp", fromPort: 80, toPort: 80, cidrBlocks: ["0.0.0.0/0"] },
  ],
  egress: [
    {
      protocol: "-1",
      fromPort: 0,
      toPort: 0,
      cidrBlocks: ["0.0.0.0/0"],
    },
  ],
  tags: {
    ...defaultTags,
    Name: "gitcoin-ecs-task",
  },
});

export const securityGroupForTaskDefinition = secgrp.id;

// Apps: registry,ceramic_cache,account,scorer_weighted,trusta_labs,stake
// Split the data dump by app to avoid having 1 bad app causing the whole dump to fail

const dailyDataDumpApps: string[] = ["registry"];

// Used by the data team
export const dailyDataDumpTaskDefinitionParquetList = dailyDataDumpApps.map(
  (app: string) => {
    const dailyDataDumpTaskDefinitionParquet = createScheduledTask({
      name: `daily-data-dump-parquet-${app}`,
      config: {
        ...baseScorerServiceConfig,
        cpu: 1024,
        memory: 2048,
        securityGroup: secgrp,
        ephemeralStorageSizeInGiB: 100,
        command: [
          "python",
          "manage.py",
          "scorer_dump_data_parquet",
          "--database=read_replica_analytics",
          `--apps=${app}`,
          "--s3-uri=s3://passport-scorer/daily_data_dumps/",
          "--batch-size=20000",
        ].join(" "),
        scheduleExpression: "cron(45 0 ? * * *)", // Run the task daily at 00:30 UTC
        alertTopic: pagerdutyTopic,
      },
      environment: apiEnvironment,
      secrets: apiSecrets,
      alarmPeriodSeconds: 86400, // 24h max period
      enableInvocationAlerts: false,
      scorerSecretManagerArn: scorerSecret.arn,
    });

    return dailyDataDumpTaskDefinitionParquet;
  }
);

// Only for production
if (stack === "production") {
  /*
   * Exporting score data for OSO
   */
  // Used by OSO team : dumps the data in their AWS account
  const dailyScoreExportForOSO = createScheduledTask({
    name: "daily-score-export-for-oso",
    config: {
      ...baseScorerServiceConfig,
      securityGroup: secgrp,
      command: [
        "python",
        "manage.py",
        "scorer_dump_data_parquet_for_oso",
        "--s3-uri=s3://oso-dataset-transfer-bucket/passport/",
        "--filename=scores.parquet",
        "--database=read_replica_analytics",
      ].join(" "),
      scheduleExpression: "cron(30 0 ? * * *)", // Run the task daily at 00:30 UTC
      alertTopic: pagerdutyTopic,
    },
    environment: apiEnvironment,
    secrets: apiSecrets,
    alarmPeriodSeconds: 86400, // 24h max period
    enableInvocationAlerts: false,
    scorerSecretManagerArn: scorerSecret.arn,
  });
  // Used by the grants team
  // dumps the data in their Digital Ocean account
  const frequentAlloScorerDataDumpTaskDefinitionDigitalOcean = pulumi
    .all([apiSecrets])
    .apply(([_apiSecrets]) => {
      const digitalOceanAccessKey = _apiSecrets.find(
        (secret) => secret.name === "GRANTS_DIGITAL_OCEAN_ACCESS_KEY"
      )?.valueFrom;
      const digitalOceanSecretAccessKey = _apiSecrets.find(
        (secret) => secret.name === "GRANTS_DIGITAL_OCEAN_SECRET_ACCESS_KEY"
      )?.valueFrom;
      const digitalOceanS3Endpoint = op.read.parse(
        `op://DevOps/passport-scorer-${stack}-env/api/GRANTS_DIGITAL_OCEAN_S3_ENDPOINT`
      );
      const digitalOceanS3Bucket = op.read.parse(
        `op://DevOps/passport-scorer-${stack}-env/api/GRANTS_DIGITAL_OCEAN_S3_BUCKET`
      );
      return createScheduledTask({
        name: "frequent-allo-scorer-data-dump-grants",
        config: {
          ...baseScorerServiceConfig,
          securityGroup: secgrp,
          command: [
            "python",
            "manage.py",
            "scorer_dump_data",
            "--batch-size=1000",
            "--database=read_replica_analytics",
            "--config",
            "'" +
              JSON.stringify([
                {
                  name: "registry.Score",
                  filter: { passport__community_id: 335 },
                  select_related: ["passport"],
                  "extra-args": { ACL: "public-read" },
                },
              ]) +
              "'",
            `--s3-uri=s3://${digitalOceanS3Bucket}`,
            `--s3-endpoint=https://${digitalOceanS3Endpoint}`,
          ].join(" "),
          scheduleExpression: "cron(*/30 * ? * * *)", // Run the task every 30 min
          alertTopic: pagerdutyTopic,
        },
        environment: apiEnvironment,

        secrets: _apiSecrets.map((secret) => {
          if (secret.name === "S3_DATA_AWS_SECRET_KEY_ID") {
            return { ...secret, valueFrom: digitalOceanAccessKey }; // Replace for data dump with digital ocean credentials
          }
          if (secret.name === "S3_DATA_AWS_SECRET_ACCESS_KEY") {
            return { ...secret, valueFrom: digitalOceanSecretAccessKey }; // Replace  for data dump with digital ocean credentials
          }
          return secret;
        }) as secretsManager.SecretRef[],
        alarmPeriodSeconds: 3600, // 1h in seconds
        enableInvocationAlerts: true,
        scorerSecretManagerArn: scorerSecret.arn,
      });
    });

  const frequentEthModelV2ScoreDataDumpTaskDefinitionForScorerDigitalOcean =
    pulumi.all([apiSecrets]).apply(([_apiSecrets]) => {
      // const digitalOceanAccessKey =  _apiSecrets.find(secret => secret.name === "GRANTS_DIGITAL_OCEAN_ACCESS_KEY")?.valueFrom;
      // const digitalOceanSecretAccessKey =  _apiSecrets.find(secret => secret.name === "GRANTS_DIGITAL_OCEAN_SECRET_ACCESS_KEY")?.valueFrom;
      const digitalOceanS3Endpoint = op.read.parse(
        `op://DevOps/passport-scorer-${stack}-env/api/GRANTS_DIGITAL_OCEAN_S3_ENDPOINT`
      );
      const digitalOceanS3Bucket = op.read.parse(
        `op://DevOps/passport-scorer-${stack}-env/api/GRANTS_DIGITAL_OCEAN_S3_BUCKET`
      );
      return createScheduledTask({
        name: "frequent-eth-model-v2-dump-grants",
        config: {
          ...baseScorerServiceConfig,
          securityGroup: secgrp,
          command: [
            "python",
            "manage.py",
            "scorer_dump_data_model_score",
            `--s3-uri=s3://${digitalOceanS3Bucket}`,
            `--s3-endpoint=https://${digitalOceanS3Endpoint}`,
            `--s3-access-key=$GRANTS_DIGITAL_OCEAN_ACCESS_KEY`, // Those are defined in the secrets
            `--s3-secret-access-key=$GRANTS_DIGITAL_OCEAN_SECRET_ACCESS_KEY`, // Those are defined in the secrets
            "--filename=model_scores.parquet",
            "--format=parquet",
            "--s3-extra-args",
            "'" + JSON.stringify({ ACL: "public-read" }) + "'",
          ].join(" "),
          scheduleExpression: "cron(*/30 * ? * * *)", // Run the task every 30 min
          alertTopic: pagerdutyTopic,
        },
        environment: apiEnvironment,
        secrets: _apiSecrets,
        alarmPeriodSeconds: 3600, // 1h in seconds
        enableInvocationAlerts: true,
        scorerSecretManagerArn: scorerSecret.arn,
      });
    });
}

export const coinbaseRevocationCheck = createScheduledTask({
  name: "coinbase-revocation-check",
  config: {
    ...baseScorerServiceConfig,
    securityGroup: secgrp,
    command: ["python", "manage.py", "check_coinbase_revocations"].join(" "),
    scheduleExpression: "cron(0 */6 ? * * *)", // Run the task every 6 hours
    alertTopic: pagerdutyTopic,
  },
  environment: apiEnvironment,
  secrets: apiSecrets,
  alarmPeriodSeconds: 86400, // 24h max period
  enableInvocationAlerts: true,
  scorerSecretManagerArn: scorerSecret.arn,
});

createIndexerService(
  {
    cluster,
    workerRole,
    privateSubnetIds: vpcPrivateSubnetIds,
    privateSubnetSecurityGroup,
    alertTopic: pagerdutyTopic,
    secretReferences: indexerSecrets,
    environment: indexerEnvironment,
    indexerImage: dockerGtcStakingIndexerImage,
  },
  alarmConfigurations
);

const {
  httpLambdaRole,
  queueLambdaRole,
  httpRoleAttachments,
  queueRoleAttachments,
} = createSharedLambdaResources({
  rescoreQueue,
});

const lambdaSettings = {
  httpsListener,
  imageUri: dockerGtcSubmitPassportLambdaImage,
  privateSubnetSecurityGroup,
  vpcPrivateSubnetIds,
  environment: [
    ...apiEnvironment,
    {
      name: "FF_API_ANALYTICS",
      value: "on",
    },
    {
      name: "CERAMIC_CACHE_SCORER_ID",
      value: CERAMIC_CACHE_SCORER_ID,
    },
    {
      name: "SCORER_SERVER_SSM_ARN",
      value: scorerSecret.arn,
    },
    {
      name: "VERIFIER_URL",
      value: "http://core-alb.private.gitcoin.co/verifier/verify",
    },
  ].sort(secretsManager.sortByName),
  roleAttachments: httpRoleAttachments,
  role: httpLambdaRole,
  alertTopic: pagerdutyTopic,
  alb: alb,
};

// Create alarms for the load balancer
createLoadBalancerAlarms(
  "scorer-service",
  alb.arnSuffix,
  alarmConfigurations,
  pagerdutyTopic
);

// Manage Lamba services
buildHttpLambdaFn(
  {
    ...lambdaSettings,
    name: "submit-passport-0",
    memorySize: 1024,
    dockerCmd: ["aws_lambdas.submit_passport.submit_passport.handler"],
    httpListenerRulePaths: [
      {
        pathPattern: {
          values: ["/registry/submit-passport"],
        },
      },
      {
        httpRequestMethod: {
          values: ["POST"],
        },
      },
    ],
    listenerPriority: 1001,
  },
  alarmConfigurations
);

buildHttpLambdaFn(
  {
    ...lambdaSettings,
    name: "cc-v1-st-bulk-POST-0",
    memorySize: 512,
    dockerCmd: ["aws_lambdas.scorer_api_passport.v1.stamps.bulk_POST.handler"],
    httpListenerRulePaths: [
      {
        pathPattern: {
          values: ["/ceramic-cache/stamps/bulk"],
        },
      },
      {
        httpRequestMethod: {
          values: ["POST"],
        },
      },
    ],
    listenerPriority: 1002,
  },
  alarmConfigurations
);

buildHttpLambdaFn(
  {
    ...lambdaSettings,
    name: "cc-v1-st-bulk-PATCH-0",
    memorySize: 512,
    dockerCmd: ["aws_lambdas.scorer_api_passport.v1.stamps.bulk_PATCH.handler"],
    httpListenerRulePaths: [
      {
        pathPattern: {
          values: ["/ceramic-cache/stamps/bulk"],
        },
      },
      {
        httpRequestMethod: {
          values: ["PATCH"],
        },
      },
    ],
    listenerPriority: 1003,
  },
  alarmConfigurations
);

buildHttpLambdaFn(
  {
    ...lambdaSettings,
    name: "cc-v1-st-bulk-DELETE-0",
    memorySize: 512,
    dockerCmd: [
      "aws_lambdas.scorer_api_passport.v1.stamps.bulk_DELETE.handler",
    ],
    httpListenerRulePaths: [
      {
        pathPattern: {
          values: ["/ceramic-cache/stamps/bulk"],
        },
      },
      {
        httpRequestMethod: {
          values: ["DELETE"],
        },
      },
    ],
    listenerPriority: 1004,
  },
  alarmConfigurations
);

buildHttpLambdaFn(
  {
    ...lambdaSettings,
    name: "cc-auhenticate-0",
    memorySize: 512,
    dockerCmd: ["aws_lambdas.scorer_api_passport.v1.authenticate_POST.handler"],
    httpListenerRulePaths: [
      {
        pathPattern: {
          values: ["/ceramic-cache/authenticate"],
        },
      },
      {
        httpRequestMethod: {
          values: ["POST"],
        },
      },
    ],
    listenerPriority: 1005,
  },
  alarmConfigurations
);

buildHttpLambdaFn(
  {
    ...lambdaSettings,
    name: "cc-v1-score-POST-0",
    memorySize: 512,
    dockerCmd: ["aws_lambdas.scorer_api_passport.v1.score_POST.handler"],
    httpListenerRulePaths: [
      {
        pathPattern: {
          values: ["/ceramic-cache/score/*"],
        },
      },
      {
        httpRequestMethod: {
          values: ["POST"],
        },
      },
    ],
    listenerPriority: 1006,
  },
  alarmConfigurations
);

buildHttpLambdaFn(
  {
    ...lambdaSettings,
    name: "cc-v1-score-GET-0",
    memorySize: 512,
    dockerCmd: ["aws_lambdas.scorer_api_passport.v1.score_GET.handler"],
    httpListenerRulePaths: [
      {
        pathPattern: {
          values: ["/ceramic-cache/score/0x*"],
        },
      },
      {
        httpRequestMethod: {
          values: ["GET"],
        },
      },
    ],
    listenerPriority: 1007,
  },
  alarmConfigurations
);

buildHttpLambdaFn(
  {
    ...lambdaSettings,
    name: "cc-weights-GET-0",
    memorySize: 512,
    dockerCmd: ["aws_lambdas.scorer_api_passport.v1.weights_GET.handler"],
    httpListenerRulePaths: [
      {
        pathPattern: {
          values: ["/ceramic-cache/weights"],
        },
      },
      {
        httpRequestMethod: {
          values: ["GET"],
        },
      },
    ],
    listenerPriority: 1015,
  },
  alarmConfigurations
);

buildHttpLambdaFn(
  {
    ...lambdaSettings,
    name: "cc-v1-st-GET-0",
    memorySize: 512,
    dockerCmd: ["aws_lambdas.scorer_api_passport.v1.stamp_GET.handler"],
    httpListenerRulePaths: [
      {
        pathPattern: {
          values: ["/ceramic-cache/stamp"],
        },
      },
      {
        httpRequestMethod: {
          values: ["GET"],
        },
      },
    ],
    listenerPriority: 1010,
  },
  alarmConfigurations
);

buildHttpLambdaFn(
  {
    ...lambdaSettings,
    name: "passport-analysis-GET-0",
    memorySize: 256,
    dockerCmd: ["aws_lambdas.passport.analysis_GET.handler"],
    httpListenerRulePaths: [
      {
        pathPattern: {
          values: ["/passport/analysis/*"],
        },
      },
      {
        httpRequestMethod: {
          values: ["GET"],
        },
      },
    ],
    listenerPriority: 1012,
  },
  alarmConfigurations
);

buildQueueLambdaFn({
  ...lambdaSettings,
  name: "rescore-0",
  memorySize: 1024,
  dockerCmd: ["aws_lambdas.rescore.handler"],
  roleAttachments: queueRoleAttachments,
  role: queueLambdaRole,
  queue: rescoreQueue,
});

// VERIFIER
const verifier = pulumi
  .all([verifierDockerImage])
  .apply(([_verifierDockerImage]) =>
    createVerifierService({
      vpcId: vpcID as pulumi.Output<string>,
      albListenerArn: privateAlbHttpListenerArn as pulumi.Output<string>,
      privateAlbArnSuffix:
        privatprivateAlbArnSuffixeAlbHttpListenerArn as pulumi.Output<string>,
      albPriorityRule: 1011,
      pathPatterns: ["/verifier/*"],
      clusterArn: cluster.arn,
      clusterName: cluster.name,
      dockerImage: _verifierDockerImage,
      vpcPrivateSubnets: vpcPrivateSubnetIds as pulumi.Output<string[]>,
      snsTopicArn: pagerdutyTopic.arn,
    })
  );

export const verifierTaskArn = verifier.task.arn;

const createdTask = createTask({
  name: "batch-score-mbd-data",
  config: {
    ...baseScorerServiceConfig,
    securityGroup: secgrp,
    command: ["python", "manage.py", "process_batch_model_address_upload"].join(
      " "
    ),
    scheduleExpression: "",
    alertTopic: pagerdutyTopic,
    cpu: 2048,
    memory: 4096,
  },
  environment: apiEnvironment,
  secrets: apiSecrets,
  scorerSecretManagerArn: scorerSecret.arn,
});

export const s3TriggeredECSTask = createS3InitiatedECSTask({
  bucketName: `bulk-score-requests-${stack}`,
  clusterArn: cluster.arn,
  taskDefinitionArn: createdTask.task.arn,
  subnetIds: vpcPrivateSubnetIds,
  securityGroupIds: [secgrp.id],
  eventsStsAssumeRoleArn: createdTask.eventsStsAssumeRole.arn,
  containerName: createdTask.containerName,
});

const PASSPORT_APP_GITHUB_URL =
  "https://github.com/passportxyz/passport-scorer";
const PASSPORT_APP_GITHUB_ACCESS_TOKEN_FOR_AMPLIFY = op.read.parse(
  `op://DevOps/passport-scorer-${stack}-secrets/interface/PASSPORT_SCORER_GITHUB_ACCESS_TOKEN_FOR_AMPLIFY`
);
const CLOUDFLARE_DOMAIN = stack === "production" ? `passport.xyz` : "";
const CLOUDFLARE_ZONE_ID = op.read.parse(
  `op://DevOps/passport-scorer-${stack}-secrets/interface/CLOUDFLARE_ZONE_ID`
);

const passportBranches = Object({
  review: "review-interface",
  staging: "staging-interface",
  production: "production-interface",
});

const passportXyzAppEnvironment = secretsManager
  .getEnvironmentVars({
    vault: "DevOps",
    repo: "passport-scorer",
    env: stack,
    section: "interface",
  })
  .reduce((acc, { name, value }) => {
    acc[name] = value;
    return acc;
  }, {} as Record<string, string | pulumi.Output<any>>);

const amplifyAppInfo = coreInfraStack
  .getOutput("newPassportDomain")
  .apply((domainName) => {
    const prefix = "scorer";
    const amplifyAppConfig: amplify.AmplifyAppConfig = {
      name: `${domainName}`,
      githubUrl: PASSPORT_APP_GITHUB_URL,
      githubAccessToken: PASSPORT_APP_GITHUB_ACCESS_TOKEN_FOR_AMPLIFY,
      domainName: domainName,
      cloudflareDomain: CLOUDFLARE_DOMAIN,
      cloudflareZoneId: CLOUDFLARE_ZONE_ID,
      prefix: prefix,
      additional_prefix: `developer`,
      branchName: passportBranches[stack],
      environmentVariables: passportXyzAppEnvironment,
      tags: { Name: `${prefix}.${domainName}` },
      buildCommand: "yarn install && yarn build && yarn next export",
      preBuildCommand: "nvm use 20.9.0",
      artifactsBaseDirectory: "out",
      customRules: [
        {
          source: "/",
          status: "200",
          target: "/index.html",
        },
      ],
      platform: "WEB",
      monorepoAppRoot: "interface",
    };

    return amplify.createAmplifyApp(amplifyAppConfig);
  });

export const amplifyAppHookUrl = pulumi.secret(amplifyAppInfo.webHook.url);

// Create a DNS record for the load balancer
pulumi.all([passportXyzDomainName]).apply((passportXyzDomainNameStr) => {
  const apiDomain = `api.${passportXyzDomainNameStr}`;
  const apiDomainRecord = new aws.route53.Record(apiDomain, {
    zoneId: passportXyzHostedZoneId,
    name: "api",
    type: "CNAME",
    ttl: 300,
    records: [alb.dnsName],
  });

  // CloudFlare Record
  const cloudflareApiRecord =
    stack === "production"
      ? new cloudflare.Record(`api-passport-xyz-record`, {
          name: `api`,
          zoneId: CLOUDFLARE_ZONE_ID,
          type: "CNAME",
          content: alb.dnsName,
          allowOverwrite: true,
          comment: `Points to API service running on AWS ECS task`,
        })
      : "";
});

const coreAlbPassportXyz = new aws.lb.ListenerCertificate(
  "core-alb-passport-xyz",
  {
    listenerArn: httpsListener.arn,
    certificateArn: passportXyzCertificateArn,
  },
  {}
);

if (stack === "production") {
  const coreAlbPassportXyzApi = new aws.lb.ListenerCertificate(
    "core-alb-passport-xyz-api",
    {
      listenerArn: httpsListener.arn,
      certificateArn: noStackPassportXyzCertificateArn,
    },
    {}
  );
}

createV2Api({
  httpsListener,
  dockerLambdaImage: dockerGtcSubmitPassportLambdaImage,
  ceramicCacheScorerId: CERAMIC_CACHE_SCORER_ID,
  alarmConfigurations: alarmConfigurations,
  httpLambdaRole: httpLambdaRole,
  alb: alb,
  httpRoleAttachments: httpRoleAttachments,
  pagerdutyTopic: pagerdutyTopic,
  privateSubnetSecurityGroup: privateSubnetSecurityGroup,
  scorerSecret: scorerSecret,
  vpcPrivateSubnetIds: vpcPrivateSubnetIds,
  targetGroupRegistry: targetGroupRegistry,
});

const pythonLambdaLayer = createPythonLambdaLayer({
  name: "python",
  bucketId: codeBucketId,
});

createAppApiLambdaFunctions({
  vpcId: vpcID,
  snsAlertsTopicArn: pagerdutyTopic.arn,
  httpsListenerArn: httpsListener.arn,
  ceramicCacheScorerId: CERAMIC_CACHE_SCORER_ID,
  scorerSecret: scorerSecret,
  privateSubnetSecurityGroup: privateSubnetSecurityGroup,
  vpcPrivateSubnetIds: vpcPrivateSubnetIds,
  lambdaLayerArn: pythonLambdaLayer.arn,
  bucketId: codeBucketId,
});

createEmbedLambdaFunctions({
  vpcId: vpcID,
  snsAlertsTopicArn: pagerdutyTopic.arn,
  httpsListenerArn: privateAlbHttpListenerArn,
  ceramicCacheScorerId: CERAMIC_CACHE_SCORER_ID,
  scorerSecret: scorerSecret,
  privateSubnetSecurityGroup: privateSubnetSecurityGroup,
  vpcPrivateSubnetIds: vpcPrivateSubnetIds,
  lambdaLayerArn: pythonLambdaLayer.arn,
  bucketId: codeBucketId,
});<|MERGE_RESOLUTION|>--- conflicted
+++ resolved
@@ -353,11 +353,6 @@
         desiredCount: 2,
       },
     },
-<<<<<<< HEAD
-
-=======
-  
->>>>>>> e8198a04
 };
 
 if (PROVISION_STAGING_FOR_LOADTEST) {
