--- conflicted
+++ resolved
@@ -529,7 +529,7 @@
   "scorer-autoscaling-target",
   {
     maxCapacity: 20,
-    minCapacity: 2,
+    minCapacity: 5,
     resourceId: pulumi.interpolate`service/${cluster.cluster.name}/${service.service.name}`,
     scalableDimension: "ecs:service:DesiredCount",
     serviceNamespace: "ecs",
@@ -547,9 +547,9 @@
       predefinedMetricSpecification: {
         predefinedMetricType: "ECSServiceAverageCPUUtilization",
       },
-      targetValue: 30,
-      scaleInCooldown: 300,
-      scaleOutCooldown: 300,
+      targetValue: 50,
+      scaleInCooldown: 600,
+      scaleOutCooldown: 150,
     },
   }
 );
@@ -647,13 +647,8 @@
 const ecsScorerWorker1AutoscalingTarget = new aws.appautoscaling.Target(
   "scorer-worker1-autoscaling-target",
   {
-<<<<<<< HEAD
     maxCapacity: 400,
     minCapacity: 5,
-=======
-    maxCapacity: 4,
-    minCapacity: 0,
->>>>>>> 24d8e25c
     resourceId: pulumi.interpolate`service/${cluster.cluster.name}/${celery1.service.name}`,
     scalableDimension: "ecs:service:DesiredCount",
     serviceNamespace: "ecs",
@@ -731,9 +726,9 @@
       predefinedMetricSpecification: {
         predefinedMetricType: "ECSServiceAverageCPUUtilization",
       },
-      targetValue: 30,
-      scaleInCooldown: 300,
-      scaleOutCooldown: 30,
+      targetValue: 50,
+      scaleInCooldown: 600,
+      scaleOutCooldown: 150,
     },
   }
 );
