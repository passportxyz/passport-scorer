import * as pulumi from "@pulumi/pulumi";
import * as aws from "@pulumi/aws";
import * as awsx from "@pulumi/awsx";

// The following vars are not allowed to be undefined, hence the `${...}` magic

let route53Zone = `${process.env["ROUTE_53_ZONE"]}`;
export const domain = `api.staging.scorer.${process.env["DOMAIN"]}`;
export const publicServiceUrl = `https://${domain}`;

let SCORER_SERVER_SSM_ARN = `${process.env["SCORER_SERVER_SSM_ARN"]}`;
let dbUsername = `${process.env["DB_USER"]}`;
let dbPassword = pulumi.secret(`${process.env["DB_PASSWORD"]}`);
let dbName = `${process.env["DB_NAME"]}`;
let flowerUser = `${process.env["FLOWER_USER"]}`;
let flowerPassword = `${process.env["FLOWER_PASSWORD"]}`;

export const dockerGtcPassportScorerImage = `${process.env["DOCKER_GTC_PASSPORT_SCORER_IMAGE"]}`;
export const dockerGtcPassportVerifierImage = `${process.env["DOCKER_GTC_PASSPORT_VERIFIER_IMAGE"]}`;

//////////////////////////////////////////////////////////////
// Set up VPC
//////////////////////////////////////////////////////////////

const vpc = new awsx.ec2.Vpc("scorer", {
  subnets: [{ type: "public" }, { type: "private", mapPublicIpOnLaunch: true }],
});

export const vpcID = vpc.id;
export const vpcPrivateSubnetIds = vpc.privateSubnetIds;
export const vpcPublicSubnetIds = vpc.publicSubnetIds;
export const vpcPrivateSubnetId1 = vpcPrivateSubnetIds.then(
  (values) => values[0]
);
export const vpcPublicSubnetId1 = vpcPublicSubnetIds.then(
  (values) => values[0]
);
export const vpcPrivateSubnetId2 = vpcPrivateSubnetIds.then(
  (values) => values[1]
);
export const vpcPublicSubnetId2 = vpcPublicSubnetIds.then(
  (values) => values[1]
);

export const vpcPublicSubnet1 = vpcPublicSubnetIds.then((subnets) => {
  return subnets[0];
});

//////////////////////////////////////////////////////////////
// Set up RDS instance
//////////////////////////////////////////////////////////////
let dbSubnetGroup = new aws.rds.SubnetGroup(`scorer-db-subnet`, {
  subnetIds: vpcPrivateSubnetIds,
});

const db_secgrp = new aws.ec2.SecurityGroup(`scorer-db-secgrp`, {
  description: "Security Group for DB",
  vpcId: vpc.id,
  ingress: [
    {
      protocol: "tcp",
      fromPort: 5432,
      toPort: 5432,
      cidrBlocks: ["0.0.0.0/0"],
    },
  ],
  egress: [
    {
      protocol: "-1",
      fromPort: 0,
      toPort: 0,
      cidrBlocks: ["0.0.0.0/0"],
    },
  ],
});

const postgresql = new aws.rds.Instance(
  `scorer-db`,
  {
    allocatedStorage: 20,
    maxAllocatedStorage: 100,
    engine: "postgres",
    // engineVersion: "5.7",
    instanceClass: "db.t3.2xlarge",
    dbName: dbName,
    password: dbPassword,
    username: dbUsername,
    skipFinalSnapshot: true,
    dbSubnetGroupName: dbSubnetGroup.id,
    vpcSecurityGroupIds: [db_secgrp.id],
    backupRetentionPeriod: 5,
    performanceInsightsEnabled: true,
  },
  { protect: false }
);

export const rdsEndpoint = postgresql.endpoint;
export const rdsArn = postgresql.arn;
export const rdsConnectionUrl = pulumi.secret(
  pulumi.interpolate`psql://${dbUsername}:${dbPassword}@${rdsEndpoint}/${dbName}`
);
export const rdsId = postgresql.id;

//////////////////////////////////////////////////////////////
// Set up Redis
//////////////////////////////////////////////////////////////

const redisSubnetGroup = new aws.elasticache.SubnetGroup(
  "scorer-redis-subnet",
  {
    subnetIds: vpcPrivateSubnetIds,
  }
);

const secgrp_redis = new aws.ec2.SecurityGroup("scorer-redis-secgrp", {
  description: "scorer",
  vpcId: vpc.id,
  ingress: [
    {
      protocol: "tcp",
      fromPort: 6379,
      toPort: 6379,
      cidrBlocks: ["0.0.0.0/0"],
    },
  ],
  egress: [
    {
      protocol: "-1",
      fromPort: 0,
      toPort: 0,
      cidrBlocks: ["0.0.0.0/0"],
    },
  ],
});

const redis = new aws.elasticache.Cluster("scorer-redis", {
  engine: "redis",
  engineVersion: "4.0.10",
  nodeType: "cache.m5.large",
  numCacheNodes: 1,
  port: 6379,
  subnetGroupName: redisSubnetGroup.name,
  securityGroupIds: [secgrp_redis.id],
});

export const redisPrimaryNode = redis.cacheNodes[0];
// export const redisConnectionUrl = pulumi.interpolate`rediscache://${redisPrimaryNode.address}:${redisPrimaryNode.port}/0?client_class=django_redis.client.DefaultClient`
export const redisCacheOpsConnectionUrl = pulumi.interpolate`redis://${redisPrimaryNode.address}:${redisPrimaryNode.port}/0`;

//////////////////////////////////////////////////////////////
// Set up ALB and ECS cluster
//////////////////////////////////////////////////////////////

const cluster = new awsx.ecs.Cluster("scorer", { vpc });
// export const clusterInstance = cluster;
export const clusterId = cluster.id;

// Generate an SSL certificate
const certificate = new aws.acm.Certificate("cert", {
  domainName: domain,
  tags: {
    Environment: "staging",
  },
  validationMethod: "DNS",
});

const certificateValidationDomain = new aws.route53.Record(
  `${domain}-validation`,
  {
    name: certificate.domainValidationOptions[0].resourceRecordName,
    zoneId: route53Zone,
    type: certificate.domainValidationOptions[0].resourceRecordType,
    records: [certificate.domainValidationOptions[0].resourceRecordValue],
    ttl: 600,
  }
);

const certificateValidation = new aws.acm.CertificateValidation(
  "certificateValidation",
  {
    certificateArn: certificate.arn,
    validationRecordFqdns: [certificateValidationDomain.fqdn],
  },
  { customTimeouts: { create: "30s", update: "30s" } }
);

// Creates an ALB associated with our custom VPC.
const alb = new awsx.lb.ApplicationLoadBalancer(`scorer-service`, { vpc });

// Listen to HTTP traffic on port 80 and redirect to 443
const httpListener = alb.createListener("web-listener", {
  port: 80,
  protocol: "HTTP",
  defaultAction: {
    type: "redirect",
    redirect: {
      protocol: "HTTPS",
      port: "443",
      statusCode: "HTTP_301",
    },
  },
});

// Target group with the port of the Docker image
const target = alb.createTargetGroup("scorer-target", {
  vpc,
  port: 80,
  healthCheck: { path: "/health/", unhealthyThreshold: 5 },
});

// Listen to traffic on port 443 & route it through the target group
const httpsListener = target.createListener("scorer-listener", {
  port: 443,
  certificateArn: certificateValidation.certificateArn,
});

// Create a DNS record for the load balancer
const www = new aws.route53.Record("scorer", {
  zoneId: route53Zone,
  name: domain,
  type: "A",
  aliases: [
    {
      name: httpsListener.endpoint.hostname,
      zoneId: httpsListener.loadBalancer.loadBalancer.zoneId,
      evaluateTargetHealth: true,
    },
  ],
});

const dpoppEcsRole = new aws.iam.Role("dpoppEcsRole", {
  assumeRolePolicy: JSON.stringify({
    Version: "2012-10-17",
    Statement: [
      {
        Action: "sts:AssumeRole",
        Effect: "Allow",
        Sid: "",
        Principal: {
          Service: "ecs-tasks.amazonaws.com",
        },
      },
    ],
  }),
  inlinePolicies: [
    {
      name: "allow_exec",
      policy: JSON.stringify({
        Version: "2012-10-17",
        Statement: [
          {
            Effect: "Allow",
            Action: [
              "ssmmessages:CreateControlChannel",
              "ssmmessages:CreateDataChannel",
              "ssmmessages:OpenControlChannel",
              "ssmmessages:OpenDataChannel",
            ],
            Resource: "*",
          },
        ],
      }),
    },
    {
      name: "allow_iam_secrets_access",
      policy: JSON.stringify({
        Version: "2012-10-17",
        Statement: [
          {
            Action: ["secretsmanager:GetSecretValue"],
            Effect: "Allow",
            Resource: SCORER_SERVER_SSM_ARN,
          },
        ],
      }),
    },
  ],
  managedPolicyArns: [
    "arn:aws:iam::aws:policy/service-role/AmazonECSTaskExecutionRolePolicy",
  ],
  tags: {
    dpopp: "",
  },
});

const secrets = [
  {
    name: "SECRET_KEY",
    valueFrom: `${SCORER_SERVER_SSM_ARN}:SECRET_KEY::`,
  },
  {
    name: "GOOGLE_OAUTH_CLIENT_ID",
    valueFrom: `${SCORER_SERVER_SSM_ARN}:GOOGLE_OAUTH_CLIENT_ID::`,
  },
  {
    name: "GOOGLE_CLIENT_SECRET",
    valueFrom: `${SCORER_SERVER_SSM_ARN}:GOOGLE_CLIENT_SECRET::`,
  },
  {
    name: "RATELIMIT_ENABLE",
    valueFrom: `${SCORER_SERVER_SSM_ARN}:RATELIMIT_ENABLE::`,
  },
  {
    name: "TRUSTED_IAM_ISSUER",
    valueFrom: `${SCORER_SERVER_SSM_ARN}:TRUSTED_IAM_ISSUER::`,
  },
  {
    name: "CERAMIC_CACHE_SCORER_ID",
    valueFrom: `${SCORER_SERVER_SSM_ARN}:CERAMIC_CACHE_SCORER_ID::`,
  },
  {
    name: "FF_API_ANALYTICS",
    valueFrom: `${SCORER_SERVER_SSM_ARN}:FF_API_ANALYTICS::`,
  },
];
const environment = [
  {
    name: "DEBUG",
    value: "on",
  },
  {
    name: "DATABASE_URL",
    value: rdsConnectionUrl,
  },
  {
    name: "UI_DOMAINS",
    value: JSON.stringify([
      "scorer." + process.env["DOMAIN"],
      "www.scorer." + process.env["DOMAIN"],
    ]),
  },
  {
    name: "ALLOWED_HOSTS",
    value: JSON.stringify([domain, "*"]),
  },
  {
    name: "CSRF_TRUSTED_ORIGINS",
    value: JSON.stringify([`https://${domain}`]),
  },
  {
    name: "CELERY_BROKER_URL",
    value: redisCacheOpsConnectionUrl,
  },
  {
    name: "CERAMIC_CACHE_CACAO_VALIDATION_URL",
    value: "http://localhost:8001/verify",
  },
  {
    name: "SECURE_SSL_REDIRECT",
    value: "off",
  },
  {
    name: "SECURE_PROXY_SSL_HEADER",
    value: JSON.stringify(["HTTP_X_FORWARDED_PROTO", "https"]),
  },
  {
    name: "LOGGING_STRATEGY",
    value: "structlog_json",
  },
  {
    name: "PASSPORT_PUBLIC_URL",
    value: "https://staging.passport.gitcoin.co/",
  },
];
//////////////////////////////////////////////////////////////
// Set up log groups for API service and worker
//////////////////////////////////////////////////////////////
const serviceLogGroup = new aws.cloudwatch.LogGroup("scorer-service", {
  retentionInDays: 90,
});
const workerLogGroup = new aws.cloudwatch.LogGroup("scorer-worker", {
  retentionInDays: 90,
});

//////////////////////////////////////////////////////////////
// Set up the Scorer ECS service
//////////////////////////////////////////////////////////////
const service = new awsx.ecs.FargateService("scorer", {
  cluster,
  desiredCount: 1,
  subnets: vpc.privateSubnetIds,
  taskDefinitionArgs: {
    logGroup: serviceLogGroup,
    executionRole: dpoppEcsRole,
    containers: {
      scorer: {
        image: dockerGtcPassportScorerImage,
        memory: 4096,
        cpu: 4000,
        portMappings: [httpsListener],
        command: [
          "gunicorn",
          "-w",
          "4",
          "-k",
          "uvicorn.workers.UvicornWorker",
          "scorer.asgi:application",
          "-b",
          "0.0.0.0:80",
        ],
        links: [],
        secrets: secrets,
        environment: environment,
        linuxParameters: {
          initProcessEnabled: true,
        },
      },
      verifier: {
        image: dockerGtcPassportVerifierImage,
        memory: 512,
        links: [],
        portMappings: [
          {
            containerPort: 8001,
            hostPort: 8001,
          },
        ],
        environment: [
          {
            name: "VERIFIER_PORT",
            value: "8001",
          },
        ],
        linuxParameters: {
          initProcessEnabled: true,
        },
      },
    },
  },
});

const ecsScorerServiceAutoscalingTarget = new aws.appautoscaling.Target(
  "scorer-autoscaling-target",
  {
    maxCapacity: 20,
    minCapacity: 2,
    resourceId: pulumi.interpolate`service/${cluster.cluster.name}/${service.service.name}`,
    scalableDimension: "ecs:service:DesiredCount",
    serviceNamespace: "ecs",
  }
);

const ecsScorerServiceAutoscaling = new aws.appautoscaling.Policy(
  "scorer-autoscaling-policy",
  {
    policyType: "TargetTrackingScaling",
    resourceId: ecsScorerServiceAutoscalingTarget.resourceId,
    scalableDimension: ecsScorerServiceAutoscalingTarget.scalableDimension,
    serviceNamespace: ecsScorerServiceAutoscalingTarget.serviceNamespace,
    targetTrackingScalingPolicyConfiguration: {
      predefinedMetricSpecification: {
        predefinedMetricType: "ECSServiceAverageCPUUtilization",
      },
      targetValue: 30,
      scaleInCooldown: 300,
      scaleOutCooldown: 300,
    },
  }
);

//////////////////////////////////////////////////////////////
// Set up the Celery Worker Secrvice
//////////////////////////////////////////////////////////////
const workerRole = new aws.iam.Role("scorer-bkgrnd-worker-role", {
  assumeRolePolicy: JSON.stringify({
    Version: "2012-10-17",
    Statement: [
      {
        Action: "sts:AssumeRole",
        Effect: "Allow",
        Sid: "",
        Principal: {
          Service: "ecs-tasks.amazonaws.com",
        },
      },
    ],
  }),
  inlinePolicies: [
    {
      name: "allow_exec",
      policy: JSON.stringify({
        Version: "2012-10-17",
        Statement: [
          {
            Effect: "Allow",
            Action: [
              "ssmmessages:CreateControlChannel",
              "ssmmessages:CreateDataChannel",
              "ssmmessages:OpenControlChannel",
              "ssmmessages:OpenDataChannel",
            ],
            Resource: "*",
          },
        ],
      }),
    },
    {
      name: "allow_iam_secrets_access",
      policy: JSON.stringify({
        Version: "2012-10-17",
        Statement: [
          {
            Action: ["secretsmanager:GetSecretValue"],
            Effect: "Allow",
            Resource: SCORER_SERVER_SSM_ARN,
          },
        ],
      }),
    },
  ],
  managedPolicyArns: [
    "arn:aws:iam::aws:policy/service-role/AmazonECSTaskExecutionRolePolicy",
  ],
  tags: {
    dpopp: "",
  },
});

<<<<<<< HEAD
const celery1 = new awsx.ecs.FargateService("scorer-bkgrnd-worker-registry", {
=======
const celeryWorker = new awsx.ecs.FargateService("scorer-bkgrnd-worker", {
>>>>>>> 1c19c032
  cluster,
  desiredCount: 2,
  subnets: vpc.privateSubnetIds,
  taskDefinitionArgs: {
    logGroup: workerLogGroup,
    executionRole: workerRole,
    containers: {
      worker1: {
        image: dockerGtcPassportScorerImage,
<<<<<<< HEAD
        command: [
          "celery",
          "-A",
          "scorer",
          "worker",
          "-Q",
          "score_registry_passport",
          "-l",
          "DEBUG",
        ],
        memory: 4096,
        cpu: 2000,
        portMappings: [],
        secrets: secrets,
        environment: environment,
        dependsOn: [],
        links: [],
      },
    },
  },
});

const celery2 = new awsx.ecs.FargateService("scorer-bkgrnd-worker-passport", {
  cluster,
  desiredCount: 1,
  subnets: vpc.privateSubnetIds,
  taskDefinitionArgs: {
    executionRole: workerRole,
    containers: {
      worker1: {
        image: dockerGtcPassportScorerImage,
        command: [
          "celery",
          "-A",
          "scorer",
          "worker",
          "-Q",
          "score_passport_passport",
          "-l",
          "DEBUG",
        ],
        memory: 4096,
        cpu: 2000,
=======
        command: ["celery", "-A", "scorer", "worker", "-l", "DEBUG", "-c", "8"],
        memory: 2048,
        cpu: 1000,
>>>>>>> 1c19c032
        portMappings: [],
        secrets: secrets,
        environment: environment,
        dependsOn: [],
        links: [],
      },
    },
  },
});

const ecsScorerWorkerAutoscalingTarget = new aws.appautoscaling.Target(
  "scorer-worker-autoscaling-target",
  {
    maxCapacity: 400,
    minCapacity: 2,
    resourceId: pulumi.interpolate`service/${cluster.cluster.name}/${celeryWorker.service.name}`,
    scalableDimension: "ecs:service:DesiredCount",
    serviceNamespace: "ecs",
  }
);

const ecsScorerWorkerAutoscaling = new aws.appautoscaling.Policy(
  "scorer-worker-autoscaling-policy",
  {
    policyType: "TargetTrackingScaling",
    resourceId: ecsScorerWorkerAutoscalingTarget.resourceId,
    scalableDimension: ecsScorerWorkerAutoscalingTarget.scalableDimension,
    serviceNamespace: ecsScorerWorkerAutoscalingTarget.serviceNamespace,
    targetTrackingScalingPolicyConfiguration: {
      predefinedMetricSpecification: {
        predefinedMetricType: "ECSServiceAverageCPUUtilization",
      },
      targetValue: 80,
      scaleInCooldown: 300,
      scaleOutCooldown: 300,
    },
  }
);

// Flower

// Generate an SSL certificate
const flowerCertificate = new aws.acm.Certificate("flower", {
  domainName: "flower." + domain,
  tags: {
    Environment: "staging",
  },
  validationMethod: "DNS",
});

const flowerCertificateValidationDomain = new aws.route53.Record(
  `flower.${domain}-validation`,
  {
    name: flowerCertificate.domainValidationOptions[0].resourceRecordName,
    zoneId: route53Zone,
    type: flowerCertificate.domainValidationOptions[0].resourceRecordType,
    records: [flowerCertificate.domainValidationOptions[0].resourceRecordValue],
    ttl: 600,
  }
);

const flowerCertificateValidation = new aws.acm.CertificateValidation(
  "flowerCertificateValidation",
  {
    certificateArn: flowerCertificate.arn,
    validationRecordFqdns: [flowerCertificateValidationDomain.fqdn],
  },
  { customTimeouts: { create: "30s", update: "30s" } }
);

// Creates an ALB associated with our custom VPC.
const flowerAlb = new awsx.lb.ApplicationLoadBalancer(`flower-service`, {
  vpc,
});

// Listen to HTTP traffic on port 80 and redirect to 443
const flowerHttpListener = flowerAlb.createListener("flower-listener", {
  port: 80,
  protocol: "HTTP",
  defaultAction: {
    type: "redirect",
    redirect: {
      protocol: "HTTPS",
      port: "443",
      statusCode: "HTTP_301",
    },
  },
});

// Target group with the port of the Docker image
const flowerTarget = flowerAlb.createTargetGroup("flower-target", {
  vpc,
  port: 5555,
  protocol: "HTTP",
  healthCheck: { path: "/healthcheck", unhealthyThreshold: 5 },
});

// Listen to traffic on port 443 & route it through the target group
const flowerHttpsListener = flowerTarget.createListener("flower-listener", {
  port: 443,
  certificateArn: flowerCertificate.arn,
});

const flowerRecord = new aws.route53.Record("flower", {
  zoneId: route53Zone,
  name: "flower." + domain,
  type: "A",
  aliases: [
    {
      name: flowerHttpsListener.endpoint.hostname,
      zoneId: flowerHttpsListener.loadBalancer.loadBalancer.zoneId,
      evaluateTargetHealth: true,
    },
  ],
});

const flower = new awsx.ecs.FargateService("flower", {
  cluster,
  desiredCount: 1,
  taskDefinitionArgs: {
    containers: {
      celery: {
        image: "mher/flower",
        command: ["celery", "flower", "-A", "taskapp", "--port=5555"],
        memory: 4096,
        cpu: 2000,
        portMappings: [flowerHttpsListener],
        environment: [
          {
            name: "BROKER_URL",
            value: redisCacheOpsConnectionUrl,
          },
          {
            name: "FLOWER_BASIC_AUTH",
            value: flowerUser + ":" + flowerPassword,
          },
        ],
        dependsOn: [],
        links: [],
      },
    },
  },
});

//////////////////////////////////////////////////////////////
// Set up task to run migrations
//////////////////////////////////////////////////////////////
const taskMigrate = new awsx.ecs.FargateTaskDefinition(`scorer-run-migrate`, {
  executionRole: dpoppEcsRole,
  containers: {
    web: {
      image: dockerGtcPassportScorerImage,
      command: ["python", "manage.py", "migrate"],
      memory: 4096,
      cpu: 2000,
      portMappings: [],
      secrets: secrets.concat([
        {
          name: "DJANGO_SUPERUSER_USERNAME",
          valueFrom: `${SCORER_SERVER_SSM_ARN}:DJANGO_SUPERUSER_USERNAME::`,
        },
        {
          name: "DJANGO_SUPERUSER_EMAIL",
          valueFrom: `${SCORER_SERVER_SSM_ARN}:DJANGO_SUPERUSER_EMAIL::`,
        },
        {
          name: "DJANGO_SUPERUSER_PASSWORD",
          valueFrom: `${SCORER_SERVER_SSM_ARN}:DJANGO_SUPERUSER_PASSWORD::`,
        },
      ]),
      environment: environment,
      dependsOn: [],
      links: [],
    },
  },
});

export const taskMigrateDefinition = taskMigrate.taskDefinition.id;

//////////////////////////////////////////////////////////////
// Set up task to create superuser
//////////////////////////////////////////////////////////////
const task = new awsx.ecs.FargateTaskDefinition(`scorer-run-createsuperuser`, {
  executionRole: dpoppEcsRole,
  containers: {
    web: {
      image: dockerGtcPassportScorerImage,
      command: ["python", "manage.py", "createsuperuser", "--noinput"],
      memory: 4096,
      cpu: 2000,
      portMappings: [],
      secrets: secrets.concat([
        {
          name: "DJANGO_SUPERUSER_USERNAME",
          valueFrom: `${SCORER_SERVER_SSM_ARN}:DJANGO_SUPERUSER_USERNAME::`,
        },
        {
          name: "DJANGO_SUPERUSER_EMAIL",
          valueFrom: `${SCORER_SERVER_SSM_ARN}:DJANGO_SUPERUSER_EMAIL::`,
        },
        {
          name: "DJANGO_SUPERUSER_PASSWORD ",
          valueFrom: `${SCORER_SERVER_SSM_ARN}:DJANGO_SUPERUSER_PASSWORD::`,
        },
      ]),
      environment: environment,
      dependsOn: [],
      links: [],
    },
  },
});

export const taskDefinition = task.taskDefinition.id;

const secgrp = new aws.ec2.SecurityGroup(`scorer-run-migrations-task`, {
  description: "gitcoin-ecs-task",
  vpcId: vpc.id,
  ingress: [
    { protocol: "tcp", fromPort: 22, toPort: 22, cidrBlocks: ["0.0.0.0/0"] },
    { protocol: "tcp", fromPort: 80, toPort: 80, cidrBlocks: ["0.0.0.0/0"] },
  ],
  egress: [
    {
      protocol: "-1",
      fromPort: 0,
      toPort: 0,
      cidrBlocks: ["0.0.0.0/0"],
    },
  ],
});

export const securityGroupForTaskDefinition = secgrp.id;

//////////////////////////////////////////////////////////////
// Set up EC2 instance
//      - it is intended to be used for troubleshooting
//////////////////////////////////////////////////////////////

const ubuntu = aws.ec2.getAmi({
  mostRecent: true,
  filters: [
    {
      name: "name",
      values: ["ubuntu/images/hvm-ssd/ubuntu-focal-20.04-amd64-server-*"],
    },
    {
      name: "virtualization-type",
      values: ["hvm"],
    },
  ],
  owners: ["099720109477"],
});

// Script to install docker in ec2 instance
const ec2InitScript = `#!/bin/bash

# Installing docker in ubuntu
# Instructions taken from here: https://docs.docker.com/engine/install/ubuntu/

mkdir /var/log/gitcoin
echo $(date) "Starting installation of docker" >> /var/log/gitcoin/init.log
apt-get remove docker docker-engine docker.io containerd runc

apt-get update

apt-get install -y \
  ca-certificates \
  curl \
  gnupg \
  lsb-release

curl -fsSL https://download.docker.com/linux/ubuntu/gpg | gpg --dearmor -o /usr/share/keyrings/docker-archive-keyring.gpg

echo \
"deb [arch=$(dpkg --print-architecture) signed-by=/usr/share/keyrings/docker-archive-keyring.gpg] https://download.docker.com/linux/ubuntu \
$(lsb_release -cs) stable" | tee /etc/apt/sources.list.d/docker.list > /dev/null

apt-get update
apt-get install -y docker-ce docker-ce-cli containerd.io awscli
mkdir /var/log/gitcoin
echo $(date) "Finished installation of docker" >> /var/log/gitcoin/init.log

`;

const web = new aws.ec2.Instance("Web", {
  ami: ubuntu.then((ubuntu) => ubuntu.id),
  associatePublicIpAddress: true,
  instanceType: "t3.medium",
  subnetId: vpcPublicSubnetId1.then(),

  vpcSecurityGroupIds: [secgrp.id],
  rootBlockDevice: {
    volumeSize: 50,
  },
  tags: {
    Name: "Passport Scorer - troubleshooting instance",
  },
  userData: ec2InitScript,
});

export const ec2PublicIp = web.publicIp;
export const dockrRunCmd = pulumi.secret(
  pulumi.interpolate`docker run -it -e 'DATABASE_URL=${rdsConnectionUrl}' -e 'CELERY_BROKER_URL=${redisCacheOpsConnectionUrl}' '${dockerGtcPassportScorerImage}' bash`
);<|MERGE_RESOLUTION|>--- conflicted
+++ resolved
@@ -516,11 +516,7 @@
   },
 });
 
-<<<<<<< HEAD
 const celery1 = new awsx.ecs.FargateService("scorer-bkgrnd-worker-registry", {
-=======
-const celeryWorker = new awsx.ecs.FargateService("scorer-bkgrnd-worker", {
->>>>>>> 1c19c032
   cluster,
   desiredCount: 2,
   subnets: vpc.privateSubnetIds,
@@ -530,7 +526,6 @@
     containers: {
       worker1: {
         image: dockerGtcPassportScorerImage,
-<<<<<<< HEAD
         command: [
           "celery",
           "-A",
@@ -574,11 +569,6 @@
         ],
         memory: 4096,
         cpu: 2000,
-=======
-        command: ["celery", "-A", "scorer", "worker", "-l", "DEBUG", "-c", "8"],
-        memory: 2048,
-        cpu: 1000,
->>>>>>> 1c19c032
         portMappings: [],
         secrets: secrets,
         environment: environment,
