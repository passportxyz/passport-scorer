from django.test import TestCase
from django.test import Client

# Create your tests here.

from web3.auto import w3
from web3 import Web3
from eth_account.messages import encode_defunct
import binascii
import json
from datetime import datetime
from siwe import SiweMessage
from copy import deepcopy

mock_api_key_body = {"name": "test"}
mock_community_body = {"name": "test", "description": "test"}

def authenticate(client):
    """Test creation of an account wit SIWE"""
    web3 = Web3()
    web3.eth.account.enable_unaudited_hdwallet_features()
    # TODO: load mnemonic from env
    my_mnemonic = (
        "chief loud snack trend chief net field husband vote message decide replace"
    )
    account = web3.eth.account.from_mnemonic(
        my_mnemonic, account_path="m/44'/60'/0'/0/0"
    )

    c = Client()
    response = c.get("/account/nonce")

    data = response.json()

    siwe_data = {
        "domain": "localhost",
        "address": account.address,
        "statement": "Sign in with Ethereum to the app.",
        "uri": "http://localhost/",
        "version": "1",
        "chainId": "1",
        "nonce": data["nonce"],
        "issuedAt": datetime.utcnow().isoformat(),
    }

    siwe_data_pay = deepcopy(siwe_data)
    siwe_data_pay["chain_id"] = siwe_data_pay["chainId"]
    siwe_data_pay["issued_at"] = siwe_data_pay["issuedAt"]

    siwe = SiweMessage(siwe_data_pay)
    data_to_sign = siwe.prepare_message()

    private_key = account.key
    signed_message = w3.eth.account.sign_message(
        encode_defunct(text=data_to_sign), private_key=private_key
    )

    response = c.post(
        "/account/verify",
        json.dumps(
            {
                "message": siwe_data,
                "signature": binascii.hexlify(signed_message.signature).decode(
                    "utf-8"
                ),
            }
        ),
        content_type="application/json",
    )
    return response, account, signed_message

class AccountTestCase(TestCase):
    def setUp(self):
        pass

    def test_create_account_with_SIWE(self):
        """Test creation of an account wit SIWE"""
        web3 = Web3()
        web3.eth.account.enable_unaudited_hdwallet_features()
        # TODO: load mnemonic from env
        my_mnemonic = (
            "chief loud snack trend chief net field husband vote message decide replace"
        )
        account = web3.eth.account.from_mnemonic(
            my_mnemonic, account_path="m/44'/60'/0'/0/0"
        )

        c = Client()
        response = c.get("/account/nonce")
        self.assertEqual(200, response.status_code)

        data = response.json()

        siwe_data = {
            "domain": "localhost",
            "address": account.address,
            "statement": "Sign in with Ethereum to the app.",
            "uri": "http://localhost/",
            "version": "1",
            "chainId": "1",
            "nonce": data["nonce"],
            "issuedAt": datetime.utcnow().isoformat(),
        }

        siwe_data_pay = deepcopy(siwe_data)
        siwe_data_pay["chain_id"] = siwe_data_pay["chainId"]
        siwe_data_pay["issued_at"] = siwe_data_pay["issuedAt"]

        siwe = SiweMessage(siwe_data_pay)
        data_to_sign = siwe.prepare_message()

        private_key = account.key
        signed_message = w3.eth.account.sign_message(
            encode_defunct(text=data_to_sign), private_key=private_key
        )

        response = c.post(
            "/account/verify",
            json.dumps(
                {
                    "message": siwe_data,
                    "signature": binascii.hexlify(signed_message.signature).decode(
                        "utf-8"
                    ),
                }
            ),
            content_type="application/json",
        )
        self.assertEqual(200, response.status_code)
        data = response.json()
        # TODO: check payload of the JWT token ???
        self.assertTrue("refresh" in data)
        self.assertTrue("access" in data)

    def test_create_api_key(self):
        """Test creation of an API key"""
        client = Client()

        invalid_response = client.post("/account/api-key", json.dumps(mock_api_key_body), content_type="application/json", **{'HTTP_AUTHORIZATION': f'Bearer bad_token'})
        self.assertEqual(invalid_response.status_code, 401)

        # create api_key record
        response, account, signed_message = authenticate(client)
        access_token = response.json()['access']
        api_key_response = client.post("/account/api-key", json.dumps(mock_api_key_body), content_type="application/json", **{'HTTP_AUTHORIZATION': f'Bearer {access_token}'})
        api_key_response = client.post("/account/api-key", json.dumps(mock_api_key_body), content_type="application/json", **{'HTTP_AUTHORIZATION': f'Bearer {access_token}'})
        api_key_response = client.post("/account/api-key", json.dumps(mock_api_key_body), content_type="application/json", **{'HTTP_AUTHORIZATION': f'Bearer {access_token}'})
        api_key_response = client.post("/account/api-key", json.dumps(mock_api_key_body), content_type="application/json", **{'HTTP_AUTHORIZATION': f'Bearer {access_token}'})
        api_key_response = client.post("/account/api-key", json.dumps(mock_api_key_body), content_type="application/json", **{'HTTP_AUTHORIZATION': f'Bearer {access_token}'})
        self.assertEqual(api_key_response.status_code, 200)
        data = api_key_response.json()
        self.assertTrue("api_key" in data)

        # check that we are throwing a 401 if they have already created an account
        api_key_response = client.post("/account/api-key", json.dumps(mock_api_key_body), content_type="application/json", **{'HTTP_AUTHORIZATION': f'Bearer {access_token}'})
        self.assertEqual(api_key_response.status_code, 401)

    def test_get_api_keys(self):
        """Test getting API keys"""
        client = Client()

        invalid_response = client.get("/account/api-key", content_type="application/json", **{'HTTP_AUTHORIZATION': f'Bearer invalid_token'})
        self.assertEqual(invalid_response.status_code, 401)
        
        response, account, signed_message = authenticate(client)
        access_token = response.json()['access']
        client.post("/account/api-key", json.dumps(mock_api_key_body), content_type="application/json", **{'HTTP_AUTHORIZATION': f'Bearer {access_token}'})
        client.post("/account/api-key", json.dumps(mock_api_key_body), content_type="application/json", **{'HTTP_AUTHORIZATION': f'Bearer {access_token}'})
        client.post("/account/api-key", json.dumps(mock_api_key_body), content_type="application/json", **{'HTTP_AUTHORIZATION': f'Bearer {access_token}'})
        
        valid_response = client.get("/account/api-key", content_type="application/json", **{'HTTP_AUTHORIZATION': f'Bearer {access_token}'})

        self.assertEqual(valid_response.status_code, 200)
        json_response = valid_response.json()
        self.assertEqual(len(json_response), 3)
        self.assertTrue("id" in json_response[0])
        self.assertTrue("id" in json_response[1])

<<<<<<< HEAD
    def test_create_community(self):
        """Test creation of a community"""
        client = Client()
        response, account, signed_message = authenticate(client)
        access_token = response.json()['access']

        invalid_response = client.post("/account/communities", json.dumps(mock_community_body), content_type="application/json", **{'HTTP_AUTHORIZATION': f'Bearer invalid_token'})
        self.assertEqual(invalid_response.status_code, 401)

        valid_response = client.post("/account/communities", json.dumps(mock_community_body), content_type="application/json", **{'HTTP_AUTHORIZATION': f'Bearer {access_token}'})
        self.assertEqual(valid_response.status_code, 200)

        duplicate_community = client.post("/account/communities", json.dumps(mock_community_body), content_type="application/json", **{'HTTP_AUTHORIZATION': f'Bearer {access_token}'})
        self.assertEqual(duplicate_community.status_code, 401)

        # Check too many communities
        for i in range(0, 4):
            client.post("/account/communities", json.dumps({"name": f"test{i}"}), content_type="application/json", **{'HTTP_AUTHORIZATION': f'Bearer {access_token}'})

        too_many_communities = client.post("/account/communities", json.dumps(mock_community_body), content_type="application/json", **{'HTTP_AUTHORIZATION': f'Bearer {access_token}'})
        self.assertEqual(too_many_communities.status_code, 401)

    def test_get_communities(self):
        """Test getting communities"""
        client = Client()
        response, account, signed_message = authenticate(client)
        access_token = response.json()['access']

        invalid_response = client.get("/account/communities", content_type="application/json", **{'HTTP_AUTHORIZATION': f'Bearer invalid_token'})
        self.assertEqual(invalid_response.status_code, 401)

        valid_response = client.post("/account/communities", json.dumps(mock_community_body), content_type="application/json", **{'HTTP_AUTHORIZATION': f'Bearer {access_token}'})

        valid_response = client.get("/account/communities", content_type="application/json", **{'HTTP_AUTHORIZATION': f'Bearer {access_token}'})
        self.assertEqual(valid_response.status_code, 200)

        json_response = valid_response.json()
        self.assertTrue("description" in json_response[0])
        self.assertTrue("name" in json_response[0])
=======
    def test_delete_api_key(self):
        """Test deleting the selected API key"""
        client = Client()

        invalid_response = client.delete("/account/api-key/123-test-456", **{'HTTP_AUTHORIZATION': f'Bearer bad_token'})
        self.assertEqual(invalid_response.status_code, 401)

        response, account, signed_message = authenticate(client)
        access_token = response.json()['access']
        client.post("/account/api-key", json.dumps({"id": "123-test-456"}), content_type="application/json", **{'HTTP_AUTHORIZATION': f'Bearer {access_token}'})
        client.post("/account/api-key", json.dumps({"id": "123-test-456"}), content_type="application/json", **{'HTTP_AUTHORIZATION': f'Bearer {access_token}'})

        valid_response = client.delete("/account/api-key/123-test-456", **{'HTTP_AUTHORIZATION': f'Bearer {access_token}'})
        valid_response = client.delete("/account/api-key/123-test-456", **{'HTTP_AUTHORIZATION': f'Bearer {access_token}'})

        self.assertEqual(valid_response.status_code, 200)
        data = valid_response.json()
        self.assertTrue("success" in data)
>>>>>>> 42239b22
<|MERGE_RESOLUTION|>--- conflicted
+++ resolved
@@ -176,7 +176,6 @@
         self.assertTrue("id" in json_response[0])
         self.assertTrue("id" in json_response[1])
 
-<<<<<<< HEAD
     def test_create_community(self):
         """Test creation of a community"""
         client = Client()
@@ -216,7 +215,7 @@
         json_response = valid_response.json()
         self.assertTrue("description" in json_response[0])
         self.assertTrue("name" in json_response[0])
-=======
+
     def test_delete_api_key(self):
         """Test deleting the selected API key"""
         client = Client()
@@ -234,5 +233,4 @@
 
         self.assertEqual(valid_response.status_code, 200)
         data = valid_response.json()
-        self.assertTrue("success" in data)
->>>>>>> 42239b22
+        self.assertTrue("success" in data)