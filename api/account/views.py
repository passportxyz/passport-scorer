--- conflicted
+++ resolved
@@ -109,7 +109,6 @@
     return {"ok": True, "refresh": str(refresh), "access": str(refresh.access_token)}
 
 
-<<<<<<< HEAD
 class APIKeyName(Schema):
     name: str
 
@@ -138,7 +137,6 @@
     except Account.DoesNotExist:
         raise UnauthorizedException()
     return api_keys
-=======
+
 def health(request):
-    return HttpResponse("Ok")
->>>>>>> 66bbfc9b
+    return HttpResponse("Ok")