--- conflicted
+++ resolved
@@ -112,11 +112,8 @@
 class AccountApiSchema(ModelSchema):
     class Config:
         model = AccountAPIKey
-<<<<<<< HEAD
         model_fields = ["name", "id", "prefix"]
-=======
-        model_fields = ["name", "id"]
->>>>>>> cb5886c2
+
 
 
 class CommunityApiSchema(ModelSchema):
