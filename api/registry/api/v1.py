from datetime import datetime
from typing import Dict, List
from urllib.parse import urljoin

import api_logging as logging
import requests
from account.api import UnauthorizedException, create_community_for_account
from account.deduplication.fifo import afifo
from account.deduplication.lifo import alifo

# --- Deduplication Modules
from account.models import Account, Community, Nonce, Rules
from ceramic_cache.models import CeramicCache
from django.conf import settings
from django.core.cache import cache
from ninja import Router
from ninja.pagination import paginate
from ninja_extra.exceptions import APIException
from reader.passport_reader import get_did
from registry.models import Passport, Score, Stamp
from registry.permissions import ResearcherPermission
from registry.utils import (
    decode_cursor,
    encode_cursor,
    get_signer,
    get_signing_message,
    permissions_required,
    reverse_lazy_with_query,
    validate_credential,
    verify_issuer,
)

from ..exceptions import (
    InternalServerErrorException,
    InvalidAPIKeyPermissions,
    InvalidCommunityScoreRequestException,
    InvalidLimitException,
    InvalidNonceException,
    InvalidSignerException,
    aapi_get_object_or_404,
    api_get_object_or_404,
)
<<<<<<< HEAD
from ..tasks import score_passport, score_passport_passport, score_registry_passport
=======
from ..tasks import get_utc_time, score_passport
>>>>>>> 7352d7b5
from .base import ApiKey, check_rate_limit, community_requires_signature, get_scorer_id
from .schema import (
    CursorPaginatedScoreResponse,
    CursorPaginatedStampCredentialResponse,
    DetailedScoreResponse,
    ErrorMessageResponse,
    GenericCommunityPayload,
    GenericCommunityResponse,
    SigningMessageResponse,
    StampDisplayResponse,
    SubmitPassportPayload,
)

METADATA_URL = urljoin(settings.PASSPORT_PUBLIC_URL, "stampMetadata.json")

log = logging.getLogger(__name__)
# api = NinjaExtraAPI(urls_namespace="registry")
router = Router()

analytics_router = Router()

feature_flag_router = Router()


@router.get(
    "/signing-message",
    auth=ApiKey(),
    response={
        200: SigningMessageResponse,
        401: ErrorMessageResponse,
        400: ErrorMessageResponse,
    },
    summary="Submit passport for scoring",
    description="""Use this API to get a message to sign and a nonce to use when submitting your passport for scoring.""",
)
def signing_message(request) -> SigningMessageResponse:
    check_rate_limit(request)
    nonce = Nonce.create_nonce().nonce
    return {
        "message": get_signing_message(nonce),
        "nonce": nonce,
    }


@router.post(
    "/submit-passport",
    auth=ApiKey(),
    response={
        200: DetailedScoreResponse,
        401: ErrorMessageResponse,
        400: ErrorMessageResponse,
        404: ErrorMessageResponse,
    },
    summary="Submit passport for scoring",
    description="""Use this API to submit your passport for scoring.\n
This API will return a `DetailedScoreResponse` structure with status **PROCESSING** immediatly while your passport is being pulled from storage and the scoring algorithm is run.\n
You need to check for the status of the operation by calling the `/score/{int:scorer_id}/{str:address}` API. The operation will have finished when the status returned is **DONE**
""",
)
def submit_passport(request, payload: SubmitPassportPayload) -> DetailedScoreResponse:
    check_rate_limit(request)

    # Get DID from address
    # did = get_did(payload.address)
    log.debug("/submit-passport, payload=%s", payload)

    account = request.auth
    log.error("===> Account %s", account.id)

    if not request.api_key.submit_passports:
        raise InvalidAPIKeyPermissions()

    return handle_submit_passport(payload, account)


@router.post(
    "/a-submit-passport",
    # auth=ApiKey(),
    response={
        200: DetailedScoreResponse,
        401: ErrorMessageResponse,
        400: ErrorMessageResponse,
        404: ErrorMessageResponse,
    },
    summary="Submit passport for scoring",
    description="""Use this API to submit your passport for scoring.\n
This API will return a `DetailedScoreResponse` structure with status **PROCESSING** immediatly while your passport is being pulled from storage and the scoring algorithm is run.\n
You need to check for the status of the operation by calling the `/score/{int:scorer_id}/{str:address}` API. The operation will have finished when the status returned is **DONE**
""",
)
async def a_submit_passport(
    request, payload: SubmitPassportPayload
) -> DetailedScoreResponse:
    # check_rate_limit(request)

    # Get DID from address
    # did = get_did(payload.address)
    log.debug("/a-submit-passport, payload=%s", payload)

    # account = request.auth
    account = await Account.objects.aget(id=1)
    log.error("===> Account %s", account.id)

    # if not request.api_key.submit_passports:
    #     raise InvalidAPIKeyPermissions()

    return await ahandle_submit_passport(payload, account)


def handle_submit_passport(
    payload: SubmitPassportPayload, account: Account, use_passport_task: bool = False
) -> DetailedScoreResponse:
    address_lower = payload.address.lower()

    try:
        scorer_id = get_scorer_id(payload)
    except Exception as e:
        raise e

    # Get community object
    user_community = get_scorer_by_id(scorer_id, account)

    # Verify the signer
    if payload.signature or community_requires_signature(user_community):
        if get_signer(payload.nonce, payload.signature).lower() != address_lower:
            raise InvalidSignerException()

        # Verify nonce
        if not Nonce.use_nonce(payload.nonce):
            log.error("Invalid nonce %s for address %s", payload.nonce, payload.address)
            raise InvalidNonceException()

    # Create an empty passport instance, only needed to be able to create a pending Score
    # The passport will be updated by the score_passport task
    db_passport, _ = Passport.objects.update_or_create(
        address=payload.address.lower(),
        community=user_community,
        defaults={
            "requires_calculation": True,
        },
    )

    # Create a score with status PROCESSING
    score, _ = Score.objects.update_or_create(
        passport_id=db_passport.pk,
        defaults=dict(score=None, status=Score.Status.PROCESSING),
    )

    if use_passport_task:
        score_passport_passport.delay(user_community.pk, payload.address)
    else:
        score_registry_passport.delay(user_community.pk, payload.address)

    return DetailedScoreResponse(
        address=score.passport.address,
        score=score.score,
        status=score.status,
        evidence=score.evidence,
        last_score_timestamp=score.last_score_timestamp.isoformat()
        if score.last_score_timestamp
        else None,
    )


async def aremove_existing_stamps_from_db(passport: Passport):
    await Stamp.objects.filter(passport=passport).adelete()


async def aget_passport(address: str = "", stream_ids: List[str] = []) -> Dict:
    did = get_did(address)

    db_stamp_list = CeramicCache.objects.filter(address=address)

    # TODO: add back loading from ceramic
    # if len(db_stamp_list) == 0:
    #     # get streamIds if non are provided
    #     stream_ids = (
    #         stream_ids
    #         if len(stream_ids) > 0
    #         else get_stream_ids(did, [CERAMIC_GITCOIN_PASSPORT_STREAM_ID])
    #     )

    #     # attempt to pull content
    #     passport = get_stamps(get_passport_stream(stream_ids))

    #     # return a list of wallet address without the @eip155:1 suffix
    #     return passport
    # else:
    return {
        "stamps": [
            {"provider": s.provider, "credential": s.stamp} async for s in db_stamp_list
        ]
    }


async def aload_passport_data(address: str) -> Dict:
    # Get the passport data from the blockchain or ceramic cache
    passport_data = await aget_passport(address)
    if not passport_data:
        raise NoPassportException()

    return passport_data


async def acalculate_score(passport: Passport, community_id: int):
    log.debug("Scoring")
    user_community = await Community.objects.aget(pk=community_id)

    scorer = await user_community.aget_scorer()
    scores = await scorer.acompute_score([passport.pk])

    log.info("Scores for address '%s': %s", passport.address, scores)
    scoreData = scores[0]

    await Score.objects.aupdate_or_create(
        passport_id=passport.pk,
        defaults=dict(
            score=scoreData.score,
            status=Score.Status.DONE,
            last_score_timestamp=get_utc_time(),
            evidence=scoreData.evidence[0].as_dict() if scoreData.evidence else None,
            error=None,
        ),
    )


async def aprocess_deduplication(passport, community, passport_data):
    """
    Process deduplication based on the community rule
    """
    rule_map = {
        Rules.LIFO.value: alifo,
        Rules.FIFO.value: alifo,
    }

    method = rule_map.get(community.rule)

    log.debug(
        "Processing deduplication for address='%s' and method='%s'",
        passport.address,
        method,
    )

    if not method:
        raise Exception("Invalid rule")

    deduplicated_passport, affected_passports = await method(
        community, passport_data, passport.address
    )

    log.debug(
        "Processing deduplication found deduplicated_passport='%s' and affected_passports='%s'",
        deduplicated_passport,
        affected_passports,
    )

    # If the rule is FIFO, we need to re-score all affected passports
    if community.rule == Rules.FIFO.value:
        for passport in affected_passports:
            log.debug(
                "FIFO scoring selected, rescoring passport='%s'",
                passport,
            )

            await Score.objects.aupdate_or_create(
                passport=passport,
                defaults=dict(score=None, status=Score.Status.PROCESSING),
            )
            await acalculate_score(passport, passport.community_id)

    return deduplicated_passport


async def avalidate_and_save_stamps(
    passport: Passport, community: Community, passport_data
):
    log.debug("getting stamp data ")

    log.debug("processing deduplication")

    deduped_passport_data = await aprocess_deduplication(
        passport, community, passport_data
    )

    log.debug("validating stamps")
    did = get_did(passport.address)

    for stamp in deduped_passport_data["stamps"]:
        stamp_return_errors = await validate_credential(did, stamp["credential"])
        try:
            # TODO: use some library or https://docs.python.org/3/library/datetime.html#datetime.datetime.fromisoformat to
            # parse iso timestamps
            stamp_expiration_date = datetime.strptime(
                stamp["credential"]["expirationDate"], "%Y-%m-%dT%H:%M:%S.%fZ"
            )
        except ValueError:
            stamp_expiration_date = datetime.strptime(
                stamp["credential"]["expirationDate"], "%Y-%m-%dT%H:%M:%SZ"
            )

        is_issuer_verified = verify_issuer(stamp)
        # check that expiration date is not in the past
        stamp_is_expired = stamp_expiration_date < datetime.now()
        if (
            len(stamp_return_errors) == 0
            and not stamp_is_expired
            and is_issuer_verified
        ):
            Stamp.objects.update_or_create(
                hash=stamp["credential"]["credentialSubject"]["hash"],
                passport=passport,
                defaults={
                    "provider": stamp["provider"],
                    "credential": stamp["credential"],
                },
            )
        else:
            log.info(
                "Stamp not created. Stamp=%s\nReason: errors=%s stamp_is_expired=%s is_issuer_verified=%s",
                stamp,
                stamp_return_errors,
                stamp_is_expired,
                is_issuer_verified,
            )


async def ascore_passport(community: Community, passport: Passport, address: str):
    log.info(
        "score_passport request for community_id=%s, address='%s'",
        community.id,
        address,
    )

    try:
        # passport = load_passport_record(community_id, address)
        log.error("===> 1")
        await aremove_existing_stamps_from_db(passport)
        log.error("===> 2")
        passport_data = await aload_passport_data(address)
        log.error("===> 3")
        await avalidate_and_save_stamps(passport, community, passport_data)
        log.error("===> 4")
        await acalculate_score(passport, community.id)
        log.error("===> 5")

    except APIException as e:
        log.error(
            "APIException when handling passport submission. community_id=%s, address='%s'",
            community.id,
            address,
            exc_info=True,
        )
        if passport:
            # Create a score with error status
            await Score.objects.apdate_or_create(
                passport_id=passport.pk,
                defaults=dict(
                    score=None,
                    status=Score.Status.ERROR,
                    last_score_timestamp=None,
                    evidence=None,
                    error=e.detail,
                ),
            )
    except Exception as e:
        log.error(
            "Error when handling passport submission. community_id=%s, address='%s'",
            community.id,
            address,
            exc_info=True,
        )
        if passport:
            # Create a score with error status
            await Score.objects.aupdate_or_create(
                passport_id=passport.pk,
                defaults=dict(
                    score=None,
                    status=Score.Status.ERROR,
                    last_score_timestamp=None,
                    evidence=None,
                    error=str(e),
                ),
            )


async def ahandle_submit_passport(
    payload: SubmitPassportPayload, account: Account
) -> DetailedScoreResponse:
    address_lower = payload.address.lower()

    try:
        scorer_id = get_scorer_id(payload)
        log.error("===> scorer_id %s", scorer_id)
    except Exception as e:
        raise e

    # Get community object
    user_community = await aget_scorer_by_id(scorer_id, account)
    log.error("===> user_community %s", user_community)

    # Verify the signer
    if payload.signature or community_requires_signature(user_community):
        if get_signer(payload.nonce, payload.signature).lower() != address_lower:
            raise InvalidSignerException()

        # Verify nonce
        if not Nonce.use_nonce(payload.nonce):
            log.error("Invalid nonce %s for address %s", payload.nonce, payload.address)
            raise InvalidNonceException()

    # Create an empty passport instance, only needed to be able to create a pending Score
    # The passport will be updated by the score_passport task
    db_passport, _ = await Passport.objects.aupdate_or_create(
        address=payload.address.lower(),
        community=user_community,
    )

    # Create a score with status PROCESSING
    score, _ = await Score.objects.aupdate_or_create(
        passport_id=db_passport.pk,
        defaults=dict(score=None, status=Score.Status.PROCESSING),
    )

    await ascore_passport(user_community, db_passport, payload.address)

    passport = await Passport.objects.aget(pk=score.id)

    score = await Score.objects.aget(id=score.id)
    return DetailedScoreResponse(
        address=passport.address,
        score=score.score,
        status=score.status,
        evidence=score.evidence,
        last_score_timestamp=score.last_score_timestamp.isoformat()
        if score.last_score_timestamp
        else None,
    )


def get_scorer_by_id(scorer_id: int | str, account: Account) -> Community:
    try:
        return Community.objects.get(external_scorer_id=scorer_id, account=account)
    except Exception:
        return api_get_object_or_404(Community, id=scorer_id, account=account)


async def aget_scorer_by_id(scorer_id: int | str, account: Account) -> Community:
    try:
        ret = await Community.objects.aget(
            external_scorer_id=scorer_id, account=account
        )
        log.error("===> aget_scorer_by_id %s", ret)
        return ret
    except Exception:
        ret = await aapi_get_object_or_404(Community, id=scorer_id, account=account)
        log.error("===> exc aget_scorer_by_id %s", aget_scorer_by_id)
        return ret


@router.get(
    "/score/{int:scorer_id}/{str:address}",
    auth=ApiKey(),
    response={
        200: DetailedScoreResponse,
        401: ErrorMessageResponse,
        400: ErrorMessageResponse,
        404: ErrorMessageResponse,
    },
    summary="Get score for an address that is associated with a scorer",
    description="""Use this endpoint to fetch the score for a specific address that is associated with a scorer\n
This endpoint will return a `DetailedScoreResponse`. This endpoint will also return the status of the asynchronous operation that was initiated with a request to the `/submit-passport` API.\n
""",
)
def get_score(request, address: str, scorer_id: int | str) -> DetailedScoreResponse:
    check_rate_limit(request)
    account = request.auth

    if not request.api_key.read_scores:
        raise InvalidAPIKeyPermissions()

    return handle_get_score(address, scorer_id, account)


def handle_get_score(
    address: str, scorer_id: int, account: Account
) -> DetailedScoreResponse:
    # Get community object
    user_community = get_scorer_by_id(scorer_id, account)

    try:
        lower_address = address.lower()

        score = Score.objects.get(
            passport__address=lower_address, passport__community=user_community
        )
        return score
    except Exception as e:
        log.error(
            "Error getting passport scores. scorer_id=%s",
            scorer_id,
            exc_info=True,
        )
        raise InvalidCommunityScoreRequestException() from e


@router.get(
    "/score/{int:scorer_id}",
    auth=ApiKey(),
    response={
        200: List[DetailedScoreResponse],
        401: ErrorMessageResponse,
        400: ErrorMessageResponse,
        404: ErrorMessageResponse,
    },
    summary="Get scores for all addresses that are associated with a scorer",
    description="""Use this endpoint to fetch the scores for all addresses that are associated with a scorer\n
This API will return a list of `DetailedScoreResponse` objects. The endpoint supports pagination and will return a maximum of 1000 scores per request.\n
Pass a limit and offset query parameter to paginate the results. For example: `/score/1?limit=100&offset=100` will return the second page of 100 scores.\n
""",
)
@paginate(pass_parameter="pagination_info")
def get_scores(
    request, scorer_id: int, address: str = "", **kwargs
) -> List[DetailedScoreResponse]:
    check_rate_limit(request)
    if kwargs["pagination_info"].limit > 1000:
        raise InvalidLimitException()

    if not request.api_key.read_scores:
        raise InvalidAPIKeyPermissions()

    # Get community object
    user_community = get_scorer_by_id(scorer_id, request.auth)

    try:
        scores = Score.objects.filter(
            passport__community__id=user_community.id
        ).select_related("passport")

        if address:
            scores = scores.filter(passport__address=address.lower())

        return scores

    except Exception as e:
        log.error(
            "Error getting passport scores. scorer_id=%s",
            scorer_id,
            exc_info=True,
        )
        raise e


@router.get(
    "/stamps/{str:address}",
    auth=ApiKey(),
    response={
        200: CursorPaginatedStampCredentialResponse,
        400: ErrorMessageResponse,
        401: ErrorMessageResponse,
    },
    summary="Get passport for an address",
    description="""Use this endpoint to fetch the passport for a specific address\n
This endpoint will return a `CursorPaginatedStampCredentialResponse`.\n
**WARNING**: The **include_metadata** feature is in beta, the metadata response format may change in the future.\n
""",
    # This prevents returning {metadata: None} in the response
    exclude_unset=True,
)
def get_passport_stamps(
    request,
    address: str,
    token: str = "",
    limit: int = 1000,
    include_metadata: bool = False,
) -> CursorPaginatedStampCredentialResponse:
    check_rate_limit(request)

    if limit > 1000:
        raise InvalidLimitException()

    # ref: https://medium.com/swlh/how-to-implement-cursor-pagination-like-a-pro-513140b65f32

    query = CeramicCache.objects.order_by("-id").filter(address=address.lower())

    direction, id = decode_cursor(token) if token else (None, None)

    if direction == "next":
        # note we use lt here because we're querying in descending order
        cacheStamps = list(query.filter(id__lt=id)[:limit])

    elif direction == "prev":
        cacheStamps = list(query.filter(id__gt=id).order_by("id")[:limit])
        cacheStamps.reverse()

    else:
        cacheStamps = list(query[:limit])

    has_more_stamps = has_prev_stamps = False
    next_id = prev_id = 0

    if cacheStamps:
        next_id = cacheStamps[-1].pk
        prev_id = cacheStamps[0].pk

        has_more_stamps = query.filter(id__lt=next_id).exists()
        has_prev_stamps = query.filter(id__gt=prev_id).exists()

    stamps = [
        {
            "version": "1.0.0",
            "credential": cache.stamp,
            **(
                {"metadata": fetch_stamp_metadata_for_provider(cache.provider)}
                if include_metadata
                else {}
            ),
        }
        for cache in cacheStamps
    ]

    domain = request.build_absolute_uri("/")[:-1]

    next_url = (
        f"""{domain}{reverse_lazy_with_query(
            "registry:get_passport_stamps",
            args=[address],
            query_kwargs={"token": encode_cursor("next", next_id), "limit": limit},
        )}"""
        if has_more_stamps
        else None
    )

    prev_url = (
        f"""{domain}{reverse_lazy_with_query(
            "registry:get_passport_stamps",
            args=[address],
            query_kwargs={"token": encode_cursor("prev", prev_id), "limit": limit},
        )}"""
        if has_prev_stamps
        else None
    )

    response = CursorPaginatedStampCredentialResponse(
        next=next_url, prev=prev_url, items=stamps
    )

    return response


@feature_flag_router.post(
    "/scorer/generic",
    auth=ApiKey(),
    response={
        200: GenericCommunityResponse,
        400: ErrorMessageResponse,
        401: ErrorMessageResponse,
    },
    summary="Programmatically create a generic scorer",
    description="""This endpoint allows the creation of new scorers.\n
You must have the correct permissions to make requests to this endpoint.\n
Anyone can go to https://www.scorer.gitcoin.co/ and create a new scorer via the UI.\n
""",
)
def create_generic_scorer(request, payload: GenericCommunityPayload):
    try:
        account = request.auth
        if not request.api_key.create_scorers:
            raise InvalidAPIKeyPermissions()

        community = create_community_for_account(
            account,
            payload.name,
            payload.description,
            settings.GENERIC_COMMUNITY_CREATION_LIMIT,
            use_case="Sybil Protection",
            rule=Rules.LIFO.value,
            scorer="WEIGHTED",
            external_scorer_id=payload.external_scorer_id,
        )

        return {
            "ok": True,
            "scorer_id": community.pk,
            "external_scorer_id": community.external_scorer_id,
        }

    except Account.DoesNotExist:
        raise UnauthorizedException()


@analytics_router.get("/score/", auth=ApiKey(), response=CursorPaginatedScoreResponse)
@permissions_required([ResearcherPermission])
def get_scores_analytics(
    request, token: str = None, limit: int = 1000
) -> CursorPaginatedScoreResponse:
    if limit > 1000:
        raise InvalidLimitException()

    query = Score.objects.order_by("id").select_related("passport")

    direction, id = decode_cursor(token) if token else (None, None)

    if direction == "next":
        scores = list(query.filter(id__gt=id)[:limit])
    elif direction == "prev":
        scores = list(query.filter(id__lt=id).order_by("-id")[:limit])
        scores.reverse()
    else:
        scores = list(query[:limit])

    has_more_scores = has_prev_scores = False

    next_id = prev_id = 0
    has_more_scores = has_prev_scores = False
    if scores:
        next_id = scores[-1].pk
        prev_id = scores[0].pk

        has_more_scores = query.filter(id__gt=next_id).exists()
        has_prev_scores = query.filter(id__lt=prev_id).exists()

    domain = request.build_absolute_uri("/")[:-1]

    next_url = (
        f"""{domain}{reverse_lazy_with_query(
            "analytics:get_scores_analytics",
            query_kwargs={"token": encode_cursor("next", next_id), "limit": limit},
        )}"""
        if has_more_scores
        else None
    )

    prev_url = (
        f"""{domain}{reverse_lazy_with_query(
            "analytics:get_scores_analytics",
            query_kwargs={"token": encode_cursor("prev", prev_id), "limit": limit},
        )}"""
        if has_prev_scores
        else None
    )

    response = CursorPaginatedScoreResponse(next=next_url, prev=prev_url, items=scores)

    return response


@analytics_router.get(
    "/score/{int:scorer_id}", auth=ApiKey(), response=CursorPaginatedScoreResponse
)
@permissions_required([ResearcherPermission])
def get_scores_by_community_id_analytics(
    request,
    scorer_id: int,
    address: str = "",
    token: str = None,
    limit: int = 1000,
) -> CursorPaginatedScoreResponse:
    if limit > 1000:
        raise InvalidLimitException()

    user_community = api_get_object_or_404(Community, id=scorer_id)

    query = (
        Score.objects.order_by("id")
        .filter(passport__community__id=user_community.id)
        .select_related("passport")
    )

    if address:
        query = query.filter(passport__address=address.lower())

    direction, id = decode_cursor(token) if token else (None, None)

    if direction == "next":
        scores = list(query.filter(id__gt=id)[:limit])
    elif direction == "prev":
        scores = list(query.filter(id__lt=id).order_by("-id")[:limit])
        scores.reverse()
    else:
        scores = list(query[:limit])

    has_more_scores = has_prev_scores = False

    next_id = prev_id = 0
    has_more_scores = has_prev_scores = False
    if scores:
        next_id = scores[-1].pk
        prev_id = scores[0].pk

        has_more_scores = query.filter(id__gt=next_id).exists()
        has_prev_scores = query.filter(id__lt=prev_id).exists()

    domain = request.build_absolute_uri("/")[:-1]

    next_url = (
        f"""{domain}{reverse_lazy_with_query(
            "analytics:get_scores_by_community_id_analytics",
            args=[scorer_id],
            query_kwargs={"token": encode_cursor("next", next_id), "limit": limit},
        )}"""
        if has_more_scores
        else None
    )

    prev_url = (
        f"""{domain}{reverse_lazy_with_query(
            "analytics:get_scores_by_community_id_analytics",
            args=[scorer_id],
            query_kwargs={"token": encode_cursor("prev", prev_id), "limit": limit},
        )}"""
        if has_prev_scores
        else None
    )

    response = CursorPaginatedScoreResponse(next=next_url, prev=prev_url, items=scores)

    return response


def fetch_all_stamp_metadata() -> List[StampDisplayResponse]:
    # Try to get the metadata from the cache
    metadata = cache.get("metadata")

    # If it's not in the cache, fetch it from the external API
    if metadata is None:
        try:
            response = requests.get(METADATA_URL)
            response.raise_for_status()

            responseJson = response.json()

            # Append base URL to icon URLs
            metadata = [
                StampDisplayResponse(
                    **{
                        **platformData,
                        "icon": urljoin(
                            settings.PASSPORT_PUBLIC_URL, platformData["icon"]
                        ),
                    }
                )
                for platformData in responseJson
            ]

            # Store the metadata in the cache, with a timeout of 1 hour
            cache.set("metadata", metadata, 60 * 60)
        except:
            log.exception("Error fetching external metadata")

    if metadata is None:
        raise InternalServerErrorException("Error fetching external stamp metadata")

    return metadata


def fetch_stamp_metadata_for_provider(provider: str):
    metadataByProvider = cache.get("metadataByProvider")

    try:
        if metadataByProvider is None:
            metadata = fetch_all_stamp_metadata()
            metadataByProvider = {
                stamp.name: {
                    "name": stamp.name,
                    "description": stamp.description,
                    "hash": stamp.hash,
                    "group": group.name,
                    "platform": {
                        "name": platform.name,
                        "id": platform.id,
                        "icon": platform.icon,
                        "description": platform.description,
                        "connectMessage": platform.connectMessage,
                    },
                }
                for platform in metadata
                for group in platform.groups
                for stamp in group.stamps
            }
            cache.set("metadataByProvider", metadataByProvider, 60 * 60)
    except:
        log.exception("Error fetching external metadata")
        raise InternalServerErrorException(
            "Error fetching external stamp metadata for provider " + provider
        )

    return metadataByProvider.get(provider)


@router.get(
    "/stamp-metadata",
    description="""**WARNING**: This endpoint is in beta and is subject to change.""",
    auth=ApiKey(),
    response={
        200: List[StampDisplayResponse],
        500: ErrorMessageResponse,
    },
)
def stamp_display(request) -> List[StampDisplayResponse]:
    check_rate_limit(request)
    return fetch_all_stamp_metadata()<|MERGE_RESOLUTION|>--- conflicted
+++ resolved
@@ -40,11 +40,7 @@
     aapi_get_object_or_404,
     api_get_object_or_404,
 )
-<<<<<<< HEAD
-from ..tasks import score_passport, score_passport_passport, score_registry_passport
-=======
-from ..tasks import get_utc_time, score_passport
->>>>>>> 7352d7b5
+from ..tasks import get_utc_time, score_passport_passport, score_registry_passport
 from .base import ApiKey, check_rate_limit, community_requires_signature, get_scorer_id
 from .schema import (
     CursorPaginatedScoreResponse,
