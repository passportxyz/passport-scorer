"""Ceramic Cache API"""

<<<<<<< HEAD
from typing import List, Any
=======
import logging
from datetime import datetime, timedelta
from typing import Any, Dict, List

import requests
>>>>>>> 2d61e943
from django.conf import settings
from ninja import Router, Schema
from ninja.security import APIKeyHeader
from ninja_extra import status
from ninja_extra.exceptions import APIException
from ninja_jwt.tokens import RefreshToken

from .exceptions import InvalidDeleteCacheRequestException
from .models import CeramicCache

log = logging.getLogger(__name__)

router = Router()


def get_utc_time():
    return datetime.utcnow()


class CacheStampPayload(Schema):
    address: str
    provider: str
    stamp: Any


class DeleteStampPayload(Schema):
    address: str
    provider: str


class DeleteStampResponse(Schema):
    address: str
    provider: str
    status: str


class CachedStampResponse(Schema):
    address: str
    provider: str
    stamp: Any


class GetStampResponse(Schema):
    success: bool
    stamps: List[CachedStampResponse]


@router.post(
    "stamp",
    response={201: CachedStampResponse},
)
def cache_stamp(_, payload: CacheStampPayload):
    try:
        stamp, created = CeramicCache.objects.update_or_create(
            address=payload.address,
            provider=payload.provider,
            defaults=dict(
                stamp=payload.stamp,
                deleted_at=None,
            ),
        )
        return stamp
    except Exception as e:
        raise e


@router.delete(
    "stamp",
    response=DeleteStampResponse,
)
def soft_delete_stamp(_, payload: DeleteStampPayload):
    try:
        stamp = CeramicCache.objects.get(
            address=payload.address,
            provider=payload.provider,
        )
        stamp.deleted_at = get_utc_time()
        stamp.save()

        return DeleteStampResponse(
            address=stamp.address,
            provider=stamp.provider,
            status="deleted",
        )
    except Exception as e:
        raise InvalidDeleteCacheRequestException()


@router.get(
    "stamp",
    response=GetStampResponse,
)
def get_stamps(_, address):
    try:
        stamps = CeramicCache.objects.filter(deleted_at=None, address=address)
        return GetStampResponse(
            success=True,
            stamps=[
                CachedStampResponse(
                    address=stamp.address, provider=stamp.provider, stamp=stamp.stamp
                )
                for stamp in stamps
            ],
        )
    except Exception as e:
<<<<<<< HEAD
=======
        raise e


class CacaoVerifySubmit(Schema):
    issuer: str
    signatures: List[Dict]
    payload: str
    cid: List[int]
    cacao: List[int]


class FailedVerificationException(APIException):
    status_code = status.HTTP_400_BAD_REQUEST
    default_detail = "Unable to authorize request"


class DbCacheToken(RefreshToken):
    # Lifetime of the token is set to 7 days (because this is the setting of the CACAO session)
    # But it should ideally be read out of the cacao
    lifetime: timedelta = timedelta(days=7)


class AcessTokenResponse(Schema):
    access: str


@router.post(
    "authenticate",
    response=AcessTokenResponse,
)
def authenticate(request, payload: CacaoVerifySubmit):
    try:
        r = requests.post(
            settings.CERAMIC_CACHE_CACAO_VALIDATION_URL, json=payload.dict()
        )
        if r.status_code == 200:
            token = DbCacheToken()
            token["did"] = payload.issuer

            return {
                "ok": True,
                "access": str(token.access_token),
            }

        raise FailedVerificationException

    except Exception as e:
        log.error("Failed authenticate request: '%s'", payload.dict(), exc_info=True)
>>>>>>> 2d61e943
        raise e<|MERGE_RESOLUTION|>--- conflicted
+++ resolved
@@ -1,14 +1,10 @@
 """Ceramic Cache API"""
 
-<<<<<<< HEAD
-from typing import List, Any
-=======
 import logging
 from datetime import datetime, timedelta
 from typing import Any, Dict, List
 
 import requests
->>>>>>> 2d61e943
 from django.conf import settings
 from ninja import Router, Schema
 from ninja.security import APIKeyHeader
@@ -114,8 +110,6 @@
             ],
         )
     except Exception as e:
-<<<<<<< HEAD
-=======
         raise e
 
 
@@ -138,13 +132,13 @@
     lifetime: timedelta = timedelta(days=7)
 
 
-class AcessTokenResponse(Schema):
+class AccessTokenResponse(Schema):
     access: str
 
 
 @router.post(
     "authenticate",
-    response=AcessTokenResponse,
+    response=AccessTokenResponse,
 )
 def authenticate(request, payload: CacaoVerifySubmit):
     try:
@@ -164,5 +158,4 @@
 
     except Exception as e:
         log.error("Failed authenticate request: '%s'", payload.dict(), exc_info=True)
->>>>>>> 2d61e943
         raise e